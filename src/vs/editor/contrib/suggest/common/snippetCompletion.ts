/*---------------------------------------------------------------------------------------------
 *  Copyright (c) Microsoft Corporation. All rights reserved.
 *  Licensed under the MIT License. See License.txt in the project root for license information.
 *--------------------------------------------------------------------------------------------*/
'use strict';

import * as nls from 'vs/nls';
import { Registry } from 'vs/platform/platform';
import { TPromise } from 'vs/base/common/winjs.base';
import { ICommonCodeEditor, EditorContextKeys } from 'vs/editor/common/editorCommon';
import { editorAction, ServicesAccessor, EditorAction } from 'vs/editor/common/editorCommonExtensions';
import { SnippetController } from 'vs/editor/contrib/snippet/common/snippetController';
import { IQuickOpenService, IPickOpenEntry } from 'vs/platform/quickOpen/common/quickOpen';
import { ISnippetsRegistry, Extensions, ISnippet } from 'vs/editor/common/modes/snippetsRegistry';
import { IModeService } from 'vs/editor/common/services/modeService';
import { LanguageId } from 'vs/editor/common/modes';

interface ISnippetPick extends IPickOpenEntry {
	snippet: ISnippet;
}

class Args {

	static fromUser(arg: any): Args {
		if (typeof arg !== 'object') {
			return Args._empty;
		}
		let {snippet, name, langId} = arg;
		if (typeof snippet !== 'string') {
			snippet = undefined;
		}
		if (typeof name !== 'string') {
			name = undefined;
		}
		if (typeof langId !== 'string') {
			langId = undefined;
		}
		return new Args(snippet, name, langId);
	}

	private static _empty = new Args(undefined, undefined, undefined);

	private constructor(
		public readonly snippet: string,
		public readonly name: string,
		public readonly langId: string
	) {

	}

}

@editorAction
class InsertSnippetAction extends EditorAction {

	constructor() {
		super({
			id: 'editor.action.insertSnippet',
			label: nls.localize('snippet.suggestions.label', "Insert Snippet"),
			alias: 'Insert Snippet',
			precondition: EditorContextKeys.Writable
		});
	}

	public run(accessor: ServicesAccessor, editor: ICommonCodeEditor, arg: any): TPromise<void> {
		const modeService = accessor.get(IModeService);

		if (!editor.getModel()) {
			return;
		}

		const quickOpenService = accessor.get(IQuickOpenService);
		const {lineNumber, column} = editor.getPosition();
<<<<<<< HEAD
		let {name, langId} = NameAndLangId.fromArg(arg);

		let languageId: LanguageId;
		if (langId) {
			languageId = modeService.getLanguageIdentifier(langId).iid;
		} else {
			languageId = editor.getModel().getLanguageIdAtPosition(lineNumber, column);
		}
=======
		let {snippet, name, langId} = Args.fromUser(arg);
>>>>>>> 4496c87d

		return new TPromise<ISnippet>((resolve, reject) => {

			if (snippet) {
				return resolve({
					codeSnippet: snippet,
					description: undefined,
					name: undefined,
					owner: undefined,
					prefix: undefined
				});
			}

			if (!langId) {
				langId = editor.getModel().getModeIdAtPosition(lineNumber, column);
			}

			if (name) {
				// take selected snippet
				Registry.as<ISnippetsRegistry>(Extensions.Snippets).visitSnippets(languageId, snippet => {
					if (snippet.name !== name) {
						return true;
					}
					resolve(snippet);
				});
			} else {
				// let user pick a snippet
				const picks: ISnippetPick[] = [];
				Registry.as<ISnippetsRegistry>(Extensions.Snippets).visitSnippets(languageId, snippet => {
					picks.push({
						label: snippet.prefix,
						detail: snippet.description,
						snippet
					});
					return true;
				});
				return quickOpenService.pick(picks).then(pick => resolve(pick && pick.snippet), reject);
			}
		}).then(snippet => {
			if (snippet) {
				SnippetController.get(editor).insertSnippet(snippet.codeSnippet, 0, 0);
			}
		});
	}
}<|MERGE_RESOLUTION|>--- conflicted
+++ resolved
@@ -71,18 +71,8 @@
 
 		const quickOpenService = accessor.get(IQuickOpenService);
 		const {lineNumber, column} = editor.getPosition();
-<<<<<<< HEAD
-		let {name, langId} = NameAndLangId.fromArg(arg);
+		let {snippet, name, langId} = Args.fromUser(arg);
 
-		let languageId: LanguageId;
-		if (langId) {
-			languageId = modeService.getLanguageIdentifier(langId).iid;
-		} else {
-			languageId = editor.getModel().getLanguageIdAtPosition(lineNumber, column);
-		}
-=======
-		let {snippet, name, langId} = Args.fromUser(arg);
->>>>>>> 4496c87d
 
 		return new TPromise<ISnippet>((resolve, reject) => {
 
@@ -96,8 +86,11 @@
 				});
 			}
 
-			if (!langId) {
-				langId = editor.getModel().getModeIdAtPosition(lineNumber, column);
+			let languageId: LanguageId;
+			if (langId) {
+				languageId = modeService.getLanguageIdentifier(langId).iid;
+			} else {
+				languageId = editor.getModel().getLanguageIdAtPosition(lineNumber, column);
 			}
 
 			if (name) {
