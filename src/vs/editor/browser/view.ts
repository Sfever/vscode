--- conflicted
+++ resolved
@@ -153,12 +153,8 @@
 		this._viewParts.push(this._scrollbar);
 
 		// View Lines
-<<<<<<< HEAD
 		this._viewLines = this._instantiationService.createInstance(ViewLines, this._context, this._linesContent);
-=======
-		this._viewLines = new ViewLines(this._context, this._linesContent);
 		this._viewLinesGpu = new ViewLinesGpu(this._context, this._canvas.domNode);
->>>>>>> 2e48ffe8
 
 		// View Zones
 		this._viewZones = new ViewZones(this._context);
