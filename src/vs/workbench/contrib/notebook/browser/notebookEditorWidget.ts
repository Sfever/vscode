/*---------------------------------------------------------------------------------------------
 *  Copyright (c) Microsoft Corporation. All rights reserved.
 *  Licensed under the MIT License. See License.txt in the project root for license information.
 *--------------------------------------------------------------------------------------------*/

import { getZoomLevel } from 'vs/base/browser/browser';
import * as DOM from 'vs/base/browser/dom';
import { IMouseWheelEvent, StandardMouseEvent } from 'vs/base/browser/mouseEvent';
import { CancellationTokenSource } from 'vs/base/common/cancellation';
import { Color, RGBA } from 'vs/base/common/color';
import { onUnexpectedError } from 'vs/base/common/errors';
import { Emitter, Event } from 'vs/base/common/event';
import { combinedDisposable, DisposableStore, Disposable, IDisposable, toDisposable } from 'vs/base/common/lifecycle';
import 'vs/css!./media/notebook';
import { ICodeEditor } from 'vs/editor/browser/editorBrowser';
import { IEditorOptions } from 'vs/editor/common/config/editorOptions';
import { BareFontInfo } from 'vs/editor/common/config/fontInfo';
import { IPosition, Position } from 'vs/editor/common/core/position';
import { Range } from 'vs/editor/common/core/range';
import { IEditor } from 'vs/editor/common/editorCommon';
import { IReadonlyTextBuffer } from 'vs/editor/common/model';
import * as nls from 'vs/nls';
import { IConfigurationService } from 'vs/platform/configuration/common/configuration';
import { IContextKey, IContextKeyService } from 'vs/platform/contextkey/common/contextkey';
import { IResourceEditorInput } from 'vs/platform/editor/common/editor';
import { IInstantiationService } from 'vs/platform/instantiation/common/instantiation';
import { IStorageService, StorageScope } from 'vs/platform/storage/common/storage';
import { contrastBorder, editorBackground, focusBorder, foreground, registerColor, textBlockQuoteBackground, textBlockQuoteBorder, textLinkActiveForeground, textLinkForeground, textPreformatForeground, errorForeground, transparent } from 'vs/platform/theme/common/colorRegistry';
import { registerThemingParticipant } from 'vs/platform/theme/common/themeService';
import { EditorMemento } from 'vs/workbench/browser/parts/editor/baseEditor';
import { EditorOptions, IEditorMemento } from 'vs/workbench/common/editor';
import { CELL_MARGIN, CELL_RUN_GUTTER, EDITOR_BOTTOM_PADDING, EDITOR_TOP_MARGIN, EDITOR_TOP_PADDING, SCROLLABLE_ELEMENT_PADDING_TOP } from 'vs/workbench/contrib/notebook/browser/constants';
import { CellEditState, CellFocusMode, ICellRange, ICellViewModel, IEditableCellViewModel, INotebookCellList, INotebookEditor, INotebookEditorContribution, INotebookEditorMouseEvent, NotebookLayoutInfo, NOTEBOOK_EDITOR_EDITABLE, NOTEBOOK_EDITOR_EXECUTING_NOTEBOOK, NOTEBOOK_EDITOR_FOCUSED, NOTEBOOK_EDITOR_RUNNABLE, NOTEBOOK_HAS_MULTIPLE_KERNELS } from 'vs/workbench/contrib/notebook/browser/notebookBrowser';
import { NotebookEditorExtensionsRegistry } from 'vs/workbench/contrib/notebook/browser/notebookEditorExtensions';
import { NotebookCellList } from 'vs/workbench/contrib/notebook/browser/view/notebookCellList';
import { OutputRenderer } from 'vs/workbench/contrib/notebook/browser/view/output/outputRenderer';
import { BackLayerWebView } from 'vs/workbench/contrib/notebook/browser/view/renderers/backLayerWebView';
import { CellDragAndDropController, CodeCellRenderer, MarkdownCellRenderer, NotebookCellListDelegate } from 'vs/workbench/contrib/notebook/browser/view/renderers/cellRenderer';
import { CodeCellViewModel } from 'vs/workbench/contrib/notebook/browser/viewModel/codeCellViewModel';
import { NotebookEventDispatcher, NotebookLayoutChangedEvent } from 'vs/workbench/contrib/notebook/browser/viewModel/eventDispatcher';
import { CellViewModel, IModelDecorationsChangeAccessor, INotebookEditorViewState, NotebookViewModel } from 'vs/workbench/contrib/notebook/browser/viewModel/notebookViewModel';
import { CellKind, IProcessedOutput, INotebookKernelInfo, INotebookKernelInfoDto } from 'vs/workbench/contrib/notebook/common/notebookCommon';
import { INotebookService } from 'vs/workbench/contrib/notebook/common/notebookService';
import { Webview } from 'vs/workbench/contrib/webview/browser/webview';
import { IEditorGroupsService } from 'vs/workbench/services/editor/common/editorGroupsService';
import { ILayoutService } from 'vs/platform/layout/browser/layoutService';
import { generateUuid } from 'vs/base/common/uuid';
import { Memento, MementoObject } from 'vs/workbench/common/memento';
import { NotebookTextModel } from 'vs/workbench/contrib/notebook/common/model/notebookTextModel';
import { URI } from 'vs/base/common/uri';
import { PANEL_BORDER } from 'vs/workbench/common/theme';
import { debugIconStartForeground } from 'vs/workbench/contrib/debug/browser/debugToolBar';

const $ = DOM.$;

export class NotebookEditorOptions extends EditorOptions {

	readonly cellOptions?: IResourceEditorInput;

	constructor(options: Partial<NotebookEditorOptions>) {
		super();
		this.overwrite(options);
		this.cellOptions = options.cellOptions;
	}

	with(options: Partial<NotebookEditorOptions>): NotebookEditorOptions {
		return new NotebookEditorOptions({ ...this, ...options });
	}
}

export class NotebookEditorWidget extends Disposable implements INotebookEditor {
	static readonly ID: string = 'workbench.editor.notebook';
	private static readonly EDITOR_MEMENTOS = new Map<string, EditorMemento<any>>();
	private overlayContainer!: HTMLElement;
	private body!: HTMLElement;
	private webview: BackLayerWebView | null = null;
	private webviewTransparentCover: HTMLElement | null = null;
	private list: INotebookCellList | undefined;
	private dndController: CellDragAndDropController | null = null;
	private renderedEditors: Map<ICellViewModel, ICodeEditor | undefined> = new Map();
	private eventDispatcher: NotebookEventDispatcher | undefined;
	private notebookViewModel: NotebookViewModel | undefined;
	private localStore: DisposableStore = this._register(new DisposableStore());
	private fontInfo: BareFontInfo | undefined;
	private dimension: DOM.Dimension | null = null;
	private shadowElementViewInfo: { height: number, width: number, top: number; left: number; } | null = null;
	private editorFocus: IContextKey<boolean> | null = null;
	private editorEditable: IContextKey<boolean> | null = null;
	private editorRunnable: IContextKey<boolean> | null = null;
	private editorExecutingNotebook: IContextKey<boolean> | null = null;
	private notebookHasMultipleKernels: IContextKey<boolean> | null = null;
	private outputRenderer: OutputRenderer;
	protected readonly _contributions: { [key: string]: INotebookEditorContribution; };
	private scrollBeyondLastLine: boolean;
	private readonly memento: Memento;
	private _isDisposed: boolean = false;
	private readonly _onDidFocusWidget = this._register(new Emitter<void>());
	public get onDidFocus(): Event<any> { return this._onDidFocusWidget.event; }

	get isDisposed() {
		return this._isDisposed;
	}

	constructor(
		@IInstantiationService private readonly instantiationService: IInstantiationService,
		@IStorageService storageService: IStorageService,
		@INotebookService private notebookService: INotebookService,
		@IConfigurationService private readonly configurationService: IConfigurationService,
		@IContextKeyService readonly contextKeyService: IContextKeyService,
		@ILayoutService private readonly _layoutService: ILayoutService
	) {
		super();
		this.memento = new Memento(NotebookEditorWidget.ID, storageService);

		this.outputRenderer = new OutputRenderer(this, this.instantiationService);
		this._contributions = {};
		this.scrollBeyondLastLine = this.configurationService.getValue<boolean>('editor.scrollBeyondLastLine');

		this.configurationService.onDidChangeConfiguration(e => {
			if (e.affectsConfiguration('editor.scrollBeyondLastLine')) {
				this.scrollBeyondLastLine = this.configurationService.getValue<boolean>('editor.scrollBeyondLastLine');
				if (this.dimension) {
					this.layout(this.dimension);
				}
			}
		});

		this.notebookService.addNotebookEditor(this);
	}

	private _uuid = generateUuid();
	public getId(): string {
		return this._uuid;
	}

	private readonly _onDidChangeModel = new Emitter<NotebookTextModel | undefined>();
	readonly onDidChangeModel: Event<NotebookTextModel | undefined> = this._onDidChangeModel.event;

	private readonly _onDidFocusEditorWidget = new Emitter<void>();
	readonly onDidFocusEditorWidget = this._onDidFocusEditorWidget.event;

	set viewModel(newModel: NotebookViewModel | undefined) {
		this.notebookViewModel = newModel;
		this._onDidChangeModel.fire(newModel?.notebookDocument);
	}

	get viewModel() {
		return this.notebookViewModel;
	}

	get uri() {
		return this.notebookViewModel?.uri;
	}

	get textModel() {
		return this.notebookViewModel?.notebookDocument;
	}

	hasModel() {
		return !!this.notebookViewModel;
	}

	private _activeKernel: INotebookKernelInfo | undefined = undefined;
	private readonly _onDidChangeKernel = new Emitter<void>();
	readonly onDidChangeKernel: Event<void> = this._onDidChangeKernel.event;

	get activeKernel() {
		return this._activeKernel;
	}

	set activeKernel(kernel: INotebookKernelInfo | undefined) {
		if (this._isDisposed) {
			return;
		}

		this._activeKernel = kernel;
		this._onDidChangeKernel.fire();
	}

	private readonly _onDidChangeActiveEditor = this._register(new Emitter<this>());
	readonly onDidChangeActiveEditor: Event<this> = this._onDidChangeActiveEditor.event;

	get activeCodeEditor(): IEditor | undefined {
		if (this._isDisposed) {
			return;
		}

		const [focused] = this.list!.getFocusedElements();
		return this.renderedEditors.get(focused);
	}

	//#region Editor Core

	protected getEditorMemento<T>(editorGroupService: IEditorGroupsService, key: string, limit: number = 10): IEditorMemento<T> {
		const mementoKey = `${NotebookEditorWidget.ID}${key}`;

		let editorMemento = NotebookEditorWidget.EDITOR_MEMENTOS.get(mementoKey);
		if (!editorMemento) {
			editorMemento = new EditorMemento(NotebookEditorWidget.ID, key, this.getMemento(StorageScope.WORKSPACE), limit, editorGroupService);
			NotebookEditorWidget.EDITOR_MEMENTOS.set(mementoKey, editorMemento);
		}

		return editorMemento;
	}

	protected getMemento(scope: StorageScope): MementoObject {
		return this.memento.getMemento(scope);
	}

	public get isNotebookEditor() {
		return true;
	}

	updateEditorFocus() {
		// Note - focus going to the webview will fire 'blur', but the webview element will be
		// a descendent of the notebook editor root.
		this.editorFocus?.set(DOM.isAncestor(document.activeElement, this.overlayContainer));
	}

	hasFocus() {
		return this.editorFocus?.get() || false;
	}

	createEditor(): void {
		this.overlayContainer = document.createElement('div');
		const id = generateUuid();
		this.overlayContainer.id = `notebook-${id}`;
		this.overlayContainer.className = 'notebookOverlay';
		DOM.addClass(this.overlayContainer, 'notebook-editor');
		this.overlayContainer.style.visibility = 'hidden';

		this._layoutService.container.appendChild(this.overlayContainer);
		this.createBody(this.overlayContainer);
		this.generateFontInfo();
		this.editorFocus = NOTEBOOK_EDITOR_FOCUSED.bindTo(this.contextKeyService);
		this.editorFocus.set(true);
		this.editorEditable = NOTEBOOK_EDITOR_EDITABLE.bindTo(this.contextKeyService);
		this.editorEditable.set(true);
		this.editorRunnable = NOTEBOOK_EDITOR_RUNNABLE.bindTo(this.contextKeyService);
		this.editorRunnable.set(true);
		this.editorExecutingNotebook = NOTEBOOK_EDITOR_EXECUTING_NOTEBOOK.bindTo(this.contextKeyService);
		this.notebookHasMultipleKernels = NOTEBOOK_HAS_MULTIPLE_KERNELS.bindTo(this.contextKeyService);
		this.notebookHasMultipleKernels.set(false);

		const contributions = NotebookEditorExtensionsRegistry.getEditorContributions();

		for (const desc of contributions) {
			try {
				const contribution = this.instantiationService.createInstance(desc.ctor, this);
				this._contributions[desc.id] = contribution;
			} catch (err) {
				onUnexpectedError(err);
			}
		}
	}

	private generateFontInfo(): void {
		const editorOptions = this.configurationService.getValue<IEditorOptions>('editor');
		this.fontInfo = BareFontInfo.createFromRawSettings(editorOptions, getZoomLevel());
	}

	private createBody(parent: HTMLElement): void {
		this.body = document.createElement('div');
		DOM.addClass(this.body, 'cell-list-container');
		this.createCellList();
		DOM.append(parent, this.body);
	}

	private createCellList(): void {
		DOM.addClass(this.body, 'cell-list-container');

		this.dndController = this._register(new CellDragAndDropController(this, this.body));
		const getScopedContextKeyService = (container?: HTMLElement) => this.list!.contextKeyService.createScoped(container);
		const renderers = [
			this.instantiationService.createInstance(CodeCellRenderer, this, this.renderedEditors, this.dndController, getScopedContextKeyService),
			this.instantiationService.createInstance(MarkdownCellRenderer, this, this.dndController, this.renderedEditors, getScopedContextKeyService),
		];

		this.list = this.instantiationService.createInstance(
			NotebookCellList,
			'NotebookCellList',
			this.body,
			this.instantiationService.createInstance(NotebookCellListDelegate),
			renderers,
			this.contextKeyService,
			{
				setRowLineHeight: false,
				setRowHeight: false,
				supportDynamicHeights: true,
				horizontalScrolling: false,
				keyboardSupport: false,
				mouseSupport: true,
				multipleSelectionSupport: false,
				enableKeyboardNavigation: true,
				additionalScrollHeight: 0,
				transformOptimization: false,
				styleController: (_suffix: string) => { return this.list!; },
				overrideStyles: {
					listBackground: editorBackground,
					listActiveSelectionBackground: editorBackground,
					listActiveSelectionForeground: foreground,
					listFocusAndSelectionBackground: editorBackground,
					listFocusAndSelectionForeground: foreground,
					listFocusBackground: editorBackground,
					listFocusForeground: foreground,
					listHoverForeground: foreground,
					listHoverBackground: editorBackground,
					listHoverOutline: focusBorder,
					listFocusOutline: focusBorder,
					listInactiveSelectionBackground: editorBackground,
					listInactiveSelectionForeground: foreground,
					listInactiveFocusBackground: editorBackground,
					listInactiveFocusOutline: editorBackground,
				},
				accessibilityProvider: {
					getAriaLabel() { return null; },
					getWidgetAriaLabel() {
						return nls.localize('notebookTreeAriaLabel', "Notebook");
					}
				}
			},
		);
		this.dndController.setList(this.list);

		// create Webview

		this._register(this.list);
		this._register(combinedDisposable(...renderers));

		// transparent cover
		this.webviewTransparentCover = DOM.append(this.list.rowsContainer, $('.webview-cover'));
		this.webviewTransparentCover.style.display = 'none';

		this._register(DOM.addStandardDisposableGenericMouseDownListner(this.overlayContainer, (e: StandardMouseEvent) => {
			if (DOM.hasClass(e.target, 'slider') && this.webviewTransparentCover) {
				this.webviewTransparentCover.style.display = 'block';
			}
		}));

		this._register(DOM.addStandardDisposableGenericMouseUpListner(this.overlayContainer, () => {
			if (this.webviewTransparentCover) {
				// no matter when
				this.webviewTransparentCover.style.display = 'none';
			}
		}));

		this._register(this.list.onMouseDown(e => {
			if (e.element) {
				this._onMouseDown.fire({ event: e.browserEvent, target: e.element });
			}
		}));

		this._register(this.list.onMouseUp(e => {
			if (e.element) {
				this._onMouseUp.fire({ event: e.browserEvent, target: e.element });
			}
		}));

		this._register(this.list.onDidChangeFocus(_e => this._onDidChangeActiveEditor.fire(this)));

		const widgetFocusTracker = DOM.trackFocus(this.getDomNode());
		this._register(widgetFocusTracker);
		this._register(widgetFocusTracker.onDidFocus(() => this._onDidFocusWidget.fire()));
	}

	getDomNode() {
		return this.overlayContainer;
	}

	onWillHide() {
		this.editorFocus?.set(false);
		this.overlayContainer.style.visibility = 'hidden';
		this.overlayContainer.style.left = '-50000px';
	}

	getInnerWebview(): Webview | undefined {
		return this.webview?.webview;
	}


	focus() {
		this.editorFocus?.set(true);
		this.list?.domFocus();
		this._onDidFocusEditorWidget.fire();
	}

	async setModel(textModel: NotebookTextModel, viewState: INotebookEditorViewState | undefined, options: EditorOptions | undefined): Promise<void> {
		if (this.notebookViewModel === undefined || !this.notebookViewModel.equal(textModel)) {
			this.detachModel();
			await this.attachModel(textModel, viewState);
		}

		// clear state
		this.dndController?.clearGlobalDragState();

		this._setKernels(textModel);

		this.localStore.add(this.notebookService.onDidChangeKernels(() => {
			if (this.activeKernel === undefined) {
				this._setKernels(textModel);
			}
		}));

		// reveal cell if editor options tell to do so
		if (options instanceof NotebookEditorOptions && options.cellOptions) {
			const cellOptions = options.cellOptions;
			const cell = this.notebookViewModel!.viewCells.find(cell => cell.uri.toString() === cellOptions.resource.toString());
			if (cell) {
				this.selectElement(cell);
				this.revealInCenterIfOutsideViewport(cell);
				const editor = this.renderedEditors.get(cell)!;
				if (editor) {
					if (cellOptions.options?.selection) {
						const { selection } = cellOptions.options;
						editor.setSelection({
							...selection,
							endLineNumber: selection.endLineNumber || selection.startLineNumber,
							endColumn: selection.endColumn || selection.startColumn
						});
						editor.revealPositionInCenterIfOutsideViewport({
							lineNumber: selection.startLineNumber,
							column: selection.startColumn
						});
					}
					if (!cellOptions.options?.preserveFocus) {
						editor.focus();
					}
				}
			}
		}
	}

	private detachModel() {
		this.localStore.clear();
		this.list?.detachViewModel();
		this.viewModel?.dispose();
		// avoid event
		this.notebookViewModel = undefined;
		// this.webview?.clearInsets();
		// this.webview?.clearPreloadsCache();
		this.webview?.dispose();
		this.webview?.element.remove();
		this.webview = null;
		this.list?.clear();
	}

	private _setKernels(textModel: NotebookTextModel) {
		const provider = this.notebookService.getContributedNotebookProviders(this.viewModel!.uri)[0];
		const availableKernels = this.notebookService.getContributedNotebookKernels(textModel.viewType, textModel.uri);

		if (provider.kernel && availableKernels.length > 0) {
			this.notebookHasMultipleKernels!.set(true);
		} else if (availableKernels.length > 1) {
			this.notebookHasMultipleKernels!.set(true);
		} else {
			this.notebookHasMultipleKernels!.set(false);
		}

		if (provider && provider.kernel) {
			// it has a builtin kernel, don't automatically choose a kernel
			this.loadKernelPreloads(provider.providerExtensionLocation, provider.kernel);
			return;
		}

		// the provider doesn't have a builtin kernel, choose a kernel
		this.activeKernel = availableKernels[0];
		if (this.activeKernel) {
			this.loadKernelPreloads(this.activeKernel.extensionLocation, this.activeKernel);
		}
	}

	private loadKernelPreloads(extensionLocation: URI, kernel: INotebookKernelInfoDto) {
		if (kernel.preloads) {
			this.webview?.updateKernelPreloads([extensionLocation], kernel.preloads.map(preload => URI.revive(preload)));
		}
	}

	private updateForMetadata(): void {
		this.editorEditable?.set(!!this.viewModel!.metadata?.editable);
		this.editorRunnable?.set(!!this.viewModel!.metadata?.runnable);
		DOM.toggleClass(this.overlayContainer, 'notebook-editor-editable', !!this.viewModel!.metadata?.editable);
		DOM.toggleClass(this.getDomNode(), 'notebook-editor-editable', !!this.viewModel!.metadata?.editable);
	}

	private async createWebview(id: string, document: URI): Promise<void> {
		this.webview = this.instantiationService.createInstance(BackLayerWebView, this, id, document);
		await this.webview.waitForInitialization();
		this.webview.webview.onDidBlur(() => this.updateEditorFocus());
		this.webview.webview.onDidFocus(() => {
			this.updateEditorFocus();
			this._onDidFocusWidget.fire();
		});

		this.localStore.add(this.webview.onMessage(message => {
			if (this.viewModel) {
				this.notebookService.onDidReceiveMessage(this.viewModel.viewType, this.getId(), message);
			}
		}));
		this.list?.rowsContainer.insertAdjacentElement('afterbegin', this.webview.element);
	}

	private async attachModel(textModel: NotebookTextModel, viewState: INotebookEditorViewState | undefined) {
		await this.createWebview(this.getId(), textModel.uri);

		this.eventDispatcher = new NotebookEventDispatcher();
		this.viewModel = this.instantiationService.createInstance(NotebookViewModel, textModel.viewType, textModel, this.eventDispatcher, this.getLayoutInfo());
		this.eventDispatcher.emit([new NotebookLayoutChangedEvent({ width: true, fontInfo: true }, this.getLayoutInfo())]);

		this.updateForMetadata();
		this.localStore.add(this.eventDispatcher.onDidChangeMetadata(() => {
			this.updateForMetadata();
		}));

		// restore view states, including contributions

		{
			// restore view state
			this.viewModel.restoreEditorViewState(viewState);

			// contribution state restore

			const contributionsState = viewState?.contributionsState || {};
			const keys = Object.keys(this._contributions);
			for (let i = 0, len = keys.length; i < len; i++) {
				const id = keys[i];
				const contribution = this._contributions[id];
				if (typeof contribution.restoreViewState === 'function') {
					contribution.restoreViewState(contributionsState[id]);
				}
			}
		}

		this.webview?.updateRendererPreloads(this.viewModel.renderers);

		this.localStore.add(this.list!.onWillScroll(e => {
			this.webview!.updateViewScrollTop(-e.scrollTop, []);
			this.webviewTransparentCover!.style.top = `${e.scrollTop}px`;
		}));

		this.localStore.add(this.list!.onDidChangeContentHeight(() => {
			DOM.scheduleAtNextAnimationFrame(() => {
				if (this._isDisposed) {
					return;
				}

				const scrollTop = this.list?.scrollTop || 0;
				const scrollHeight = this.list?.scrollHeight || 0;
				this.webview!.element.style.height = `${scrollHeight}px`;

				if (this.webview?.insetMapping) {
					let updateItems: { cell: CodeCellViewModel, output: IProcessedOutput, cellTop: number }[] = [];
					let removedItems: IProcessedOutput[] = [];
					this.webview?.insetMapping.forEach((value, key) => {
						const cell = value.cell;
						const viewIndex = this.list?.getViewIndex(cell);

						if (viewIndex === undefined) {
							return;
						}

						if (cell.outputs.indexOf(key) < 0) {
							// output is already gone
							removedItems.push(key);
						}

						const cellTop = this.list?.getAbsoluteTopOfElement(cell) || 0;
						if (this.webview!.shouldUpdateInset(cell, key, cellTop)) {
							updateItems.push({
								cell: cell,
								output: key,
								cellTop: cellTop
							});
						}
					});

					removedItems.forEach(output => this.webview?.removeInset(output));

					if (updateItems.length) {
						this.webview?.updateViewScrollTop(-scrollTop, updateItems);
					}
				}
			});
		}));

		this.list!.attachViewModel(this.viewModel);
		this.localStore.add(this.list!.onDidRemoveOutput(output => {
			this.removeInset(output);
		}));
		this.localStore.add(this.list!.onDidHideOutput(output => {
			this.hideInset(output);
		}));

		this.list!.layout();
		this.dndController?.clearGlobalDragState();

		// restore list state at last, it must be after list layout
		this.restoreListViewState(viewState);
	}

	private restoreListViewState(viewState: INotebookEditorViewState | undefined): void {
		if (viewState?.scrollPosition !== undefined) {
			this.list!.scrollTop = viewState!.scrollPosition.top;
			this.list!.scrollLeft = viewState!.scrollPosition.left;
		} else {
			this.list!.scrollTop = 0;
			this.list!.scrollLeft = 0;
		}

		const focusIdx = typeof viewState?.focus === 'number' ? viewState.focus : 0;
		if (focusIdx < this.list!.length) {
			this.list!.setFocus([focusIdx]);
			this.list!.setSelection([focusIdx]);
		} else if (this.list!.length > 0) {
			this.list!.setFocus([0]);
		}

		if (viewState?.editorFocused) {
			this.list?.focusView();
			const cell = this.notebookViewModel?.viewCells[focusIdx];
			if (cell) {
				cell.focusMode = CellFocusMode.Editor;
			}
		}
	}

	getEditorViewState(): INotebookEditorViewState {
		const state = this.notebookViewModel?.getEditorViewState();
		if (!state) {
			return {
				editingCells: {},
				editorViewStates: {}
			};
		}

		if (this.list) {
			state.scrollPosition = { left: this.list.scrollLeft, top: this.list.scrollTop };
			let cellHeights: { [key: number]: number } = {};
			for (let i = 0; i < this.viewModel!.length; i++) {
				const elm = this.viewModel!.viewCells[i] as CellViewModel;
				if (elm.cellKind === CellKind.Code) {
					cellHeights[i] = elm.layoutInfo.totalHeight;
				} else {
					cellHeights[i] = 0;
				}
			}

			state.cellTotalHeights = cellHeights;

			const focus = this.list.getFocus()[0];
			if (typeof focus === 'number') {
				const element = this.notebookViewModel!.viewCells[focus];
				const itemDOM = this.list?.domElementOfElement(element!);
				let editorFocused = false;
				if (document.activeElement && itemDOM && itemDOM.contains(document.activeElement)) {
					editorFocused = true;
				}

				state.editorFocused = editorFocused;
				state.focus = focus;
			}
		}

		// Save contribution view states
		const contributionsState: { [key: string]: any } = {};

		const keys = Object.keys(this._contributions);
		for (const id of keys) {
			const contribution = this._contributions[id];
			if (typeof contribution.saveViewState === 'function') {
				contributionsState[id] = contribution.saveViewState();
			}
		}

		state.contributionsState = contributionsState;
		return state;
	}

	// private saveEditorViewState(input: NotebookEditorInput): void {
	// 	if (this.group && this.notebookViewModel) {
	// 	}
	// }

	// private loadTextEditorViewState(): INotebookEditorViewState | undefined {
	// 	return this.editorMemento.loadEditorState(this.group, input.resource);
	// }

	layout(dimension: DOM.Dimension, shadowElement?: HTMLElement): void {
		if (!shadowElement && this.shadowElementViewInfo === null) {
			this.dimension = dimension;
			return;
		}

		if (shadowElement) {
			const containerRect = shadowElement.getBoundingClientRect();

			this.shadowElementViewInfo = {
				height: containerRect.height,
				width: containerRect.width,
				top: containerRect.top,
				left: containerRect.left
			};
		}

		this.dimension = new DOM.Dimension(dimension.width, dimension.height);
		DOM.size(this.body, dimension.width, dimension.height);
		this.list?.updateOptions({ additionalScrollHeight: this.scrollBeyondLastLine ? dimension.height - SCROLLABLE_ELEMENT_PADDING_TOP : 0 });
		this.list?.layout(dimension.height - SCROLLABLE_ELEMENT_PADDING_TOP, dimension.width);

		this.overlayContainer.style.visibility = 'visible';
		this.overlayContainer.style.display = 'block';
		this.overlayContainer.style.position = 'absolute';
		this.overlayContainer.style.top = `${this.shadowElementViewInfo!.top}px`;
		this.overlayContainer.style.left = `${this.shadowElementViewInfo!.left}px`;
		this.overlayContainer.style.width = `${dimension ? dimension.width : this.shadowElementViewInfo!.width}px`;
		this.overlayContainer.style.height = `${dimension ? dimension.height : this.shadowElementViewInfo!.height}px`;

		if (this.webviewTransparentCover) {
			this.webviewTransparentCover.style.height = `${dimension.height}px`;
			this.webviewTransparentCover.style.width = `${dimension.width}px`;
		}

		this.eventDispatcher?.emit([new NotebookLayoutChangedEvent({ width: true, fontInfo: true }, this.getLayoutInfo())]);
	}

	// protected saveState(): void {
	// 	if (this.input instanceof NotebookEditorInput) {
	// 		this.saveEditorViewState(this.input);
	// 	}

	// 	super.saveState();
	// }

	//#endregion

	//#region Editor Features

	selectElement(cell: ICellViewModel) {
		this.list?.selectElement(cell);
		// this.viewModel!.selectionHandles = [cell.handle];
	}

	revealInView(cell: ICellViewModel) {
		this.list?.revealElementInView(cell);
	}

	revealInCenterIfOutsideViewport(cell: ICellViewModel) {
		this.list?.revealElementInCenterIfOutsideViewport(cell);
	}

	revealInCenter(cell: ICellViewModel) {
		this.list?.revealElementInCenter(cell);
	}

	revealLineInView(cell: ICellViewModel, line: number): void {
		this.list?.revealElementLineInView(cell, line);
	}

	revealLineInCenter(cell: ICellViewModel, line: number) {
		this.list?.revealElementLineInCenter(cell, line);
	}

	revealLineInCenterIfOutsideViewport(cell: ICellViewModel, line: number) {
		this.list?.revealElementLineInCenterIfOutsideViewport(cell, line);
	}

	revealRangeInView(cell: ICellViewModel, range: Range): void {
		this.list?.revealElementRangeInView(cell, range);
	}

	revealRangeInCenter(cell: ICellViewModel, range: Range): void {
		this.list?.revealElementRangeInCenter(cell, range);
	}

	revealRangeInCenterIfOutsideViewport(cell: ICellViewModel, range: Range): void {
		this.list?.revealElementRangeInCenterIfOutsideViewport(cell, range);
	}

	setCellSelection(cell: ICellViewModel, range: Range): void {
		this.list?.setCellSelection(cell, range);
	}

	changeDecorations(callback: (changeAccessor: IModelDecorationsChangeAccessor) => any): any {
		return this.notebookViewModel?.changeDecorations(callback);
	}

	setHiddenAreas(_ranges: ICellRange[]): boolean {
		return this.list!.setHiddenAreas(_ranges, true);
	}

	//#endregion

	//#region Mouse Events
	private readonly _onMouseUp: Emitter<INotebookEditorMouseEvent> = this._register(new Emitter<INotebookEditorMouseEvent>());
	public readonly onMouseUp: Event<INotebookEditorMouseEvent> = this._onMouseUp.event;

	private readonly _onMouseDown: Emitter<INotebookEditorMouseEvent> = this._register(new Emitter<INotebookEditorMouseEvent>());
	public readonly onMouseDown: Event<INotebookEditorMouseEvent> = this._onMouseDown.event;

	private pendingLayouts = new WeakMap<ICellViewModel, IDisposable>();

	//#endregion

	//#region Cell operations
	async layoutNotebookCell(cell: ICellViewModel, height: number): Promise<void> {
		const viewIndex = this.list!.getViewIndex(cell);
		if (viewIndex === undefined) {
			// the cell is hidden
			return;
		}

		let relayout = (cell: ICellViewModel, height: number) => {
			if (this._isDisposed) {
				return;
			}

			this.list?.updateElementHeight2(cell, height);
		};

		if (this.pendingLayouts.has(cell)) {
			this.pendingLayouts.get(cell)!.dispose();
		}

		let r: () => void;
		const layoutDisposable = DOM.scheduleAtNextAnimationFrame(() => {
			if (this._isDisposed) {
				return;
			}

			this.pendingLayouts.delete(cell);

			relayout(cell, height);
			r();
		});

		this.pendingLayouts.set(cell, toDisposable(() => {
			layoutDisposable.dispose();
			r();
		}));

		return new Promise(resolve => { r = resolve; });
	}

	insertNotebookCell(cell: ICellViewModel | undefined, type: CellKind, direction: 'above' | 'below' = 'above', initialText: string = '', ui: boolean = false): CellViewModel | null {
		if (!this.notebookViewModel!.metadata.editable) {
			return null;
		}

		const newLanguages = this.notebookViewModel!.languages;
		const language = (type === CellKind.Code && newLanguages && newLanguages.length) ? newLanguages[0] : 'markdown';
		const index = cell ? this.notebookViewModel!.getCellIndex(cell) : 0;
		const nextIndex = ui ? this.notebookViewModel!.getNextVisibleCellIndex(index) : index + 1;
		const insertIndex = cell ?
			(direction === 'above' ? index : nextIndex) :
			index;
		const newCell = this.notebookViewModel!.createCell(insertIndex, initialText.split(/\r?\n/g), language, type, true);
		return newCell;
	}

	private pushIfAbsent(positions: IPosition[], p: IPosition) {
		const last = positions.length > 0 ? positions[positions.length - 1] : undefined;
		if (!last || last.lineNumber !== p.lineNumber || last.column !== p.column) {
			positions.push(p);
		}
	}

	/**
	 * Add split point at the beginning and the end;
	 * Move end of line split points to the beginning of the next line;
	 * Avoid duplicate split points
	 */
	private splitPointsToBoundaries(splitPoints: IPosition[], textBuffer: IReadonlyTextBuffer): IPosition[] | null {
		const boundaries: IPosition[] = [];
		const lineCnt = textBuffer.getLineCount();
		const getLineLen = (lineNumber: number) => {
			return textBuffer.getLineLength(lineNumber);
		};

		// split points need to be sorted
		splitPoints = splitPoints.sort((l, r) => {
			const lineDiff = l.lineNumber - r.lineNumber;
			const columnDiff = l.column - r.column;
			return lineDiff !== 0 ? lineDiff : columnDiff;
		});

		// eat-up any split point at the beginning, i.e. we ignore the split point at the very beginning
		this.pushIfAbsent(boundaries, new Position(1, 1));

		for (let sp of splitPoints) {
			if (getLineLen(sp.lineNumber) + 1 === sp.column && sp.lineNumber < lineCnt) {
				sp = new Position(sp.lineNumber + 1, 1);
			}
			this.pushIfAbsent(boundaries, sp);
		}

		// eat-up any split point at the beginning, i.e. we ignore the split point at the very end
		this.pushIfAbsent(boundaries, new Position(lineCnt, getLineLen(lineCnt) + 1));

		// if we only have two then they describe the whole range and nothing needs to be split
		return boundaries.length > 2 ? boundaries : null;
	}

	private computeCellLinesContents(cell: IEditableCellViewModel, splitPoints: IPosition[]): string[] | null {
		const rangeBoundaries = this.splitPointsToBoundaries(splitPoints, cell.textBuffer);
		if (!rangeBoundaries) {
			return null;
		}
		const newLineModels: string[] = [];
		for (let i = 1; i < rangeBoundaries.length; i++) {
			const start = rangeBoundaries[i - 1];
			const end = rangeBoundaries[i];

			newLineModels.push(cell.textModel.getValueInRange(new Range(start.lineNumber, start.column, end.lineNumber, end.column)));
		}

		return newLineModels;
	}

	async splitNotebookCell(cell: ICellViewModel): Promise<CellViewModel[] | null> {
		if (!this.notebookViewModel!.metadata.editable) {
			return null;
		}

		if (!cell.metadata?.editable) {
			return null;
		}

		let splitPoints = cell.getSelectionsStartPosition();
		if (splitPoints && splitPoints.length > 0) {
			await cell.resolveTextModel();

			if (!cell.hasModel()) {
				return null;
			}

			let newLinesContents = this.computeCellLinesContents(cell, splitPoints);
			if (newLinesContents) {

				// update the contents of the first cell
				cell.textModel.applyEdits([
					{ range: cell.textModel.getFullModelRange(), text: newLinesContents[0] }
				], true);

				// create new cells based on the new text models
				const language = cell.model.language;
				const kind = cell.cellKind;
				let insertIndex = this.notebookViewModel!.getCellIndex(cell) + 1;
				const newCells = [];
				for (let j = 1; j < newLinesContents.length; j++, insertIndex++) {
					newCells.push(this.notebookViewModel!.createCell(insertIndex, newLinesContents[j], language, kind, true));
				}
				return newCells;
			}
		}

		return null;
	}

	async joinNotebookCells(cell: ICellViewModel, direction: 'above' | 'below', constraint?: CellKind): Promise<ICellViewModel | null> {
		if (!this.notebookViewModel!.metadata.editable) {
			return null;
		}

		if (!cell.getEvaluatedMetadata(this.viewModel!.notebookDocument.metadata).editable) {
			return null;
		}

		if (constraint && cell.cellKind !== constraint) {
			return null;
		}

		const index = this.notebookViewModel!.getCellIndex(cell);
		if (index === 0 && direction === 'above') {
			return null;
		}

		if (index === this.notebookViewModel!.length - 1 && direction === 'below') {
			return null;
		}

		if (direction === 'above') {
			const above = this.notebookViewModel!.viewCells[index - 1];
			if (constraint && above.cellKind !== constraint) {
				return null;
			}

			if (!above.getEvaluatedMetadata(this.viewModel!.notebookDocument.metadata).editable) {
				return null;
			}

			await above.resolveTextModel();
			if (!above.hasModel()) {
				return null;
			}

			const insertContent = cell.getText();
			const aboveCellLineCount = above.textModel.getLineCount();
			const aboveCellLastLineEndColumn = above.textModel.getLineLength(aboveCellLineCount);
			above.textModel.applyEdits([
				{ range: new Range(aboveCellLineCount, aboveCellLastLineEndColumn + 1, aboveCellLineCount, aboveCellLastLineEndColumn + 1), text: insertContent }
			]);

			await this.deleteNotebookCell(cell);
			return above;
		} else {
			const below = this.notebookViewModel!.viewCells[index + 1];
			if (constraint && below.cellKind !== constraint) {
				return null;
			}

			if (!below.getEvaluatedMetadata(this.viewModel!.notebookDocument.metadata).editable) {
				return null;
			}

			await cell.resolveTextModel();
			if (!cell.hasModel()) {
				return null;
			}

			const insertContent = below.getText();

			const cellLineCount = cell.textModel.getLineCount();
			const cellLastLineEndColumn = cell.textModel.getLineLength(cellLineCount);
			cell.textModel.applyEdits([
				{ range: new Range(cellLineCount, cellLastLineEndColumn + 1, cellLineCount, cellLastLineEndColumn + 1), text: insertContent }
			]);

			await this.deleteNotebookCell(below);
			return cell;
		}
	}

	async deleteNotebookCell(cell: ICellViewModel): Promise<boolean> {
		if (!this.notebookViewModel!.metadata.editable) {
			return false;
		}

<<<<<<< HEAD
		this.pendingLayouts.get(cell)?.dispose();
		this.pendingLayouts.delete(cell);
=======
		if (this.pendingLayouts.has(cell)) {
			this.pendingLayouts.get(cell)!.dispose();
		}

>>>>>>> 2da43c7d
		const index = this.notebookViewModel!.getCellIndex(cell);
		this.notebookViewModel!.deleteCell(index, true);
		return true;
	}

	async moveCellDown(cell: ICellViewModel): Promise<boolean> {
		if (!this.notebookViewModel!.metadata.editable) {
			return false;
		}

		const index = this.notebookViewModel!.getCellIndex(cell);
		if (index === this.notebookViewModel!.length - 1) {
			return false;
		}

		const newIdx = index + 1;
		return this.moveCellToIndex(index, newIdx);
	}

	async moveCellUp(cell: ICellViewModel): Promise<boolean> {
		if (!this.notebookViewModel!.metadata.editable) {
			return false;
		}

		const index = this.notebookViewModel!.getCellIndex(cell);
		if (index === 0) {
			return false;
		}

		const newIdx = index - 1;
		return this.moveCellToIndex(index, newIdx);
	}

	async moveCell(cell: ICellViewModel, relativeToCell: ICellViewModel, direction: 'above' | 'below'): Promise<boolean> {
		if (!this.notebookViewModel!.metadata.editable) {
			return false;
		}

		if (cell === relativeToCell) {
			return false;
		}

		const originalIdx = this.notebookViewModel!.getCellIndex(cell);
		const relativeToIndex = this.notebookViewModel!.getCellIndex(relativeToCell);

		let newIdx = direction === 'above' ? relativeToIndex : relativeToIndex + 1;
		if (originalIdx < newIdx) {
			newIdx--;
		}

		return this.moveCellToIndex(originalIdx, newIdx);
	}

	private async moveCellToIndex(index: number, newIdx: number): Promise<boolean> {
		if (index === newIdx) {
			return false;
		}

		if (!this.notebookViewModel!.moveCellToIdx(index, newIdx, true)) {
			throw new Error('Notebook Editor move cell, index out of range');
		}

		let r: (val: boolean) => void;
		DOM.scheduleAtNextAnimationFrame(() => {
			if (this._isDisposed) {
				r(false);
			}

			this.list?.revealElementInView(this.notebookViewModel!.viewCells[newIdx]);
			r(true);
		});

		return new Promise(resolve => { r = resolve; });
	}

	editNotebookCell(cell: CellViewModel): void {
		if (!cell.getEvaluatedMetadata(this.notebookViewModel!.metadata).editable) {
			return;
		}

		cell.editState = CellEditState.Editing;

		this.renderedEditors.get(cell)?.focus();
	}

	getActiveCell() {
		let elements = this.list?.getFocusedElements();

		if (elements && elements.length) {
			return elements[0];
		}

		return undefined;
	}

	cancelNotebookExecution(): void {
		if (!this.notebookViewModel!.currentTokenSource) {
			throw new Error('Notebook is not executing');
		}


		this.notebookViewModel!.currentTokenSource.cancel();
		this.notebookViewModel!.currentTokenSource = undefined;
	}

	async executeNotebook(): Promise<void> {
		if (!this.notebookViewModel!.metadata.runnable) {
			return;
		}

		return this._executeNotebook();
	}

	async _executeNotebook(): Promise<void> {
		if (this.notebookViewModel!.currentTokenSource) {
			return;
		}

		const tokenSource = new CancellationTokenSource();
		try {
			this.editorExecutingNotebook!.set(true);
			this.notebookViewModel!.currentTokenSource = tokenSource;
			const provider = this.notebookService.getContributedNotebookProviders(this.viewModel!.uri)[0];
			if (provider) {
				const viewType = provider.id;
				const notebookUri = this.notebookViewModel!.uri;

				if (this._activeKernel) {
					await this.notebookService.executeNotebook2(this.notebookViewModel!.viewType, this.notebookViewModel!.uri, this._activeKernel.id, tokenSource.token);
				} else if (provider.kernel) {
					return await this.notebookService.executeNotebook(viewType, notebookUri, true, tokenSource.token);
				} else {
					return await this.notebookService.executeNotebook(viewType, notebookUri, false, tokenSource.token);
				}
			}

		} finally {
			this.editorExecutingNotebook!.set(false);
			this.notebookViewModel!.currentTokenSource = undefined;
			tokenSource.dispose();
		}
	}

	cancelNotebookCellExecution(cell: ICellViewModel): void {
		if (!cell.currentTokenSource) {
			throw new Error('Cell is not executing');
		}

		cell.currentTokenSource.cancel();
		cell.currentTokenSource = undefined;
	}

	async executeNotebookCell(cell: ICellViewModel): Promise<void> {
		if (cell.cellKind === CellKind.Markdown) {
			cell.editState = CellEditState.Preview;
			return;
		}

		if (!cell.getEvaluatedMetadata(this.notebookViewModel!.metadata).runnable) {
			return;
		}

		const tokenSource = new CancellationTokenSource();
		try {
			await this._executeNotebookCell(cell, tokenSource);
		} finally {
			tokenSource.dispose();
		}
	}

	private async _executeNotebookCell(cell: ICellViewModel, tokenSource: CancellationTokenSource): Promise<void> {
		try {
			cell.currentTokenSource = tokenSource;

			const provider = this.notebookService.getContributedNotebookProviders(this.viewModel!.uri)[0];
			if (provider) {
				const viewType = provider.id;
				const notebookUri = this.notebookViewModel!.uri;

				if (this._activeKernel) {
					return await this.notebookService.executeNotebookCell2(viewType, notebookUri, cell.handle, this._activeKernel.id, tokenSource.token);
				} else if (provider.kernel) {
					return await this.notebookService.executeNotebookCell(viewType, notebookUri, cell.handle, true, tokenSource.token);
				} else {
					return await this.notebookService.executeNotebookCell(viewType, notebookUri, cell.handle, false, tokenSource.token);
				}
			}
		} finally {
			cell.currentTokenSource = undefined;
		}
	}

	focusNotebookCell(cell: ICellViewModel, focusItem: 'editor' | 'container' | 'output') {
		if (this._isDisposed) {
			return;
		}

		if (focusItem === 'editor') {
			this.selectElement(cell);
			this.list?.focusView();

			cell.editState = CellEditState.Editing;
			cell.focusMode = CellFocusMode.Editor;
			this.revealInCenterIfOutsideViewport(cell);
		} else if (focusItem === 'output') {
			this.selectElement(cell);
			this.list?.focusView();

			if (!this.webview) {
				return;
			}
			this.webview.focusOutput(cell.id);

			cell.editState = CellEditState.Preview;
			cell.focusMode = CellFocusMode.Container;
			this.revealInCenterIfOutsideViewport(cell);
		} else {
			let itemDOM = this.list?.domElementOfElement(cell);
			if (document.activeElement && itemDOM && itemDOM.contains(document.activeElement)) {
				(document.activeElement as HTMLElement).blur();
			}

			cell.editState = CellEditState.Preview;
			cell.focusMode = CellFocusMode.Container;

			this.selectElement(cell);
			this.revealInCenterIfOutsideViewport(cell);
			this.list?.focusView();
		}
	}

	//#endregion

	//#region MISC

	getLayoutInfo(): NotebookLayoutInfo {
		if (!this.list) {
			throw new Error('Editor is not initalized successfully');
		}

		return {
			width: this.dimension!.width,
			height: this.dimension!.height,
			fontInfo: this.fontInfo!
		};
	}

	triggerScroll(event: IMouseWheelEvent) {
		this.list?.triggerScrollFromMouseWheelEvent(event);
	}

	createInset(cell: CodeCellViewModel, output: IProcessedOutput, shadowContent: string, offset: number) {
		if (!this.webview) {
			return;
		}

		let preloads = this.notebookViewModel!.renderers;

		if (!this.webview!.insetMapping.has(output)) {
			let cellTop = this.list?.getAbsoluteTopOfElement(cell) || 0;
			this.webview!.createInset(cell, output, cellTop, offset, shadowContent, preloads);
		} else {
			let cellTop = this.list?.getAbsoluteTopOfElement(cell) || 0;
			let scrollTop = this.list?.scrollTop || 0;

			this.webview!.updateViewScrollTop(-scrollTop, [{ cell: cell, output: output, cellTop: cellTop }]);
		}
	}

	removeInset(output: IProcessedOutput) {
		if (!this.webview) {
			return;
		}

		this.webview!.removeInset(output);
	}

	hideInset(output: IProcessedOutput) {
		if (!this.webview) {
			return;
		}

		this.webview!.hideInset(output);
	}

	getOutputRenderer(): OutputRenderer {
		return this.outputRenderer;
	}

	postMessage(message: any) {
		this.webview?.webview.sendMessage(message);
	}

	//#endregion

	//#region Editor Contributions
	public getContribution<T extends INotebookEditorContribution>(id: string): T {
		return <T>(this._contributions[id] || null);
	}

	//#endregion

	dispose() {
		this._isDisposed = true;
		this.notebookService.removeNotebookEditor(this);
		const keys = Object.keys(this._contributions);
		for (let i = 0, len = keys.length; i < len; i++) {
			const contributionId = keys[i];
			this._contributions[contributionId].dispose();
		}

		this.localStore.clear();
		this.list?.dispose();
		this.webview?.dispose();

		this.overlayContainer.remove();
		this.viewModel?.dispose();

		// this._layoutService.container.removeChild(this.overlayContainer);

		super.dispose();
	}

	toJSON(): any {
		return {
			notebookHandle: this.viewModel?.handle
		};
	}
}

export const notebookCellBorder = registerColor('notebook.cellBorderColor', {
	dark: transparent(PANEL_BORDER, .6),
	light: transparent(PANEL_BORDER, .4),
	hc: PANEL_BORDER
}, nls.localize('notebook.cellBorderColor', "The border color for notebook cells."));

export const focusedCellIndicator = registerColor('notebook.focusedCellIndicator', {
	light: new Color(new RGBA(102, 175, 224)),
	dark: new Color(new RGBA(12, 125, 157)),
	hc: new Color(new RGBA(0, 73, 122))
}, nls.localize('notebook.focusedCellIndicator', "The color of the focused notebook cell indicator."));

export const cellStatusIconSuccess = registerColor('notebookStatusSuccessIcon.foreground', {
	light: debugIconStartForeground,
	dark: debugIconStartForeground,
	hc: debugIconStartForeground
}, nls.localize('notebookStatusSuccessIcon.foreground', "The error icon color of notebook cells in the cell status bar."));

export const cellStatusIconError = registerColor('notebookStatusErrorIcon.foreground', {
	light: errorForeground,
	dark: errorForeground,
	hc: errorForeground
}, nls.localize('notebookStatusErrorIcon.foreground', "The error icon color of notebook cells in the cell status bar."));

export const cellStatusIconRunning = registerColor('notebookStatusRunningIcon.foreground', {
	light: foreground,
	dark: foreground,
	hc: foreground
}, nls.localize('notebookStatusRunningIcon.foreground', "The running icon color of notebook cells in the cell status bar."));

export const notebookOutputContainerColor = registerColor('notebook.outputContainerBackgroundColor', {
	dark: notebookCellBorder,
	light: notebookCellBorder,
	hc: null
}, nls.localize('notebook.outputContainerBackgroundColor', "The Color of the notebook output container background."));

// TODO currently also used for toolbar border, if we keep all of this, pick a generic name
export const CELL_TOOLBAR_SEPERATOR = registerColor('notebook.cellToolbarSeperator', {
	dark: Color.fromHex('#808080').transparent(0.35),
	light: Color.fromHex('#808080').transparent(0.35),
	hc: contrastBorder
}, nls.localize('cellToolbarSeperator', "The color of seperator in Cell bottom toolbar"));

export const cellStatusBarItemHover = registerColor('notebook.cellStatusBarItemHoverBackground', {
	light: new Color(new RGBA(0, 0, 0, 0.08)),
	dark: new Color(new RGBA(255, 255, 255, 0.15)),
	hc: new Color(new RGBA(255, 255, 255, 0.15)),
}, nls.localize('notebook.cellStatusBarItemHoverBackground', "The background color of notebook cell status bar items."));

registerThemingParticipant((theme, collector) => {
	collector.addRule(`.notebookOverlay > .cell-list-container > .monaco-list > .monaco-scrollable-element {
		padding-top: ${SCROLLABLE_ELEMENT_PADDING_TOP}px;
		box-sizing: border-box;
	}`);

	// const color = getExtraColor(theme, embeddedEditorBackground, { dark: 'rgba(0, 0, 0, .4)', extra_dark: 'rgba(200, 235, 255, .064)', light: '#f4f4f4', hc: null });
	const color = theme.getColor(editorBackground);
	if (color) {
		collector.addRule(`.notebookOverlay .cell .monaco-editor-background,
			.notebookOverlay .cell .margin-view-overlays,
			.notebookOverlay .cell .cell-statusbar-container { background: ${color}; }`);
		collector.addRule(`.notebookOverlay .cell-drag-image .cell-editor-container > div { background: ${color} !important; }`);
	}
	const link = theme.getColor(textLinkForeground);
	if (link) {
		collector.addRule(`.notebookOverlay .output a,
			.notebookOverlay .cell.markdown a { color: ${link};} `);
	}
	const activeLink = theme.getColor(textLinkActiveForeground);
	if (activeLink) {
		collector.addRule(`.notebookOverlay .output a:hover,
			.notebookOverlay .cell .output a:active { color: ${activeLink}; }`);
	}
	const shortcut = theme.getColor(textPreformatForeground);
	if (shortcut) {
		collector.addRule(`.notebookOverlay code,
			.notebookOverlay .shortcut { color: ${shortcut}; }`);
	}
	const border = theme.getColor(contrastBorder);
	if (border) {
		collector.addRule(`.notebookOverlay .monaco-editor { border-color: ${border}; }`);
	}
	const quoteBackground = theme.getColor(textBlockQuoteBackground);
	if (quoteBackground) {
		collector.addRule(`.notebookOverlay blockquote { background: ${quoteBackground}; }`);
	}
	const quoteBorder = theme.getColor(textBlockQuoteBorder);
	if (quoteBorder) {
		collector.addRule(`.notebookOverlay blockquote { border-color: ${quoteBorder}; }`);
	}

	const containerBackground = theme.getColor(notebookOutputContainerColor);
	if (containerBackground) {
		collector.addRule(`.notebookOverlay .output { background-color: ${containerBackground}; }`);
	}

	const editorBackgroundColor = theme.getColor(editorBackground);
	if (editorBackgroundColor) {
		collector.addRule(`.notebookOverlay .cell-statusbar-container { border-top: solid 1px ${editorBackgroundColor}; }`);
		collector.addRule(`.notebookOverlay .monaco-list-row > .monaco-toolbar { background-color: ${editorBackgroundColor}; }`);
		collector.addRule(`.notebookOverlay .monaco-list-row.cell-drag-image { background-color: ${editorBackgroundColor}; }`);
	}

	const cellToolbarSeperator = theme.getColor(CELL_TOOLBAR_SEPERATOR);
	if (cellToolbarSeperator) {
		collector.addRule(`.notebookOverlay .cell-bottom-toolbar-container .seperator { background-color: ${cellToolbarSeperator} }`);
		collector.addRule(`.notebookOverlay .cell-bottom-toolbar-container .seperator-short { background-color: ${cellToolbarSeperator} }`);
		collector.addRule(`.notebookOverlay .monaco-list-row > .monaco-toolbar { border: solid 1px ${cellToolbarSeperator}; }`);
		collector.addRule(`.notebookOverlay .monaco-list-row:hover .notebook-cell-focus-indicator,
			.notebookOverlay .monaco-list-row.cell-output-hover .notebook-cell-focus-indicator { border-color: ${cellToolbarSeperator}; }`);
	}

	const focusedCellIndicatorColor = theme.getColor(focusedCellIndicator);
	if (focusedCellIndicatorColor) {
		collector.addRule(`.notebookOverlay .monaco-list-row.focused .notebook-cell-focus-indicator { border-color: ${focusedCellIndicatorColor}; }`);
		collector.addRule(`.notebookOverlay .monaco-list-row .notebook-cell-focus-indicator { border-color: ${focusedCellIndicatorColor}; }`);
		collector.addRule(`.notebookOverlay > .cell-list-container > .cell-list-insertion-indicator { background-color: ${focusedCellIndicatorColor}; }`);
		collector.addRule(`.notebookOverlay .monaco-list-row.cell-editor-focus .cell-editor-part:before { outline: solid 1px ${focusedCellIndicatorColor}; }`);
	}

	const editorBorderColor = theme.getColor(notebookCellBorder);
	if (editorBorderColor) {
		collector.addRule(`.notebookOverlay .monaco-list-row .cell-editor-part:before { outline: solid 1px ${editorBorderColor}; }`);
	}

	const headingBorderColor = theme.getColor(notebookCellBorder);
	if (headingBorderColor) {
		collector.addRule(`.notebookOverlay .cell.markdown h1 { border-color: ${headingBorderColor}; }`);
	}

	const cellStatusSuccessIcon = theme.getColor(cellStatusIconSuccess);
	if (cellStatusSuccessIcon) {
		collector.addRule(`.monaco-workbench .notebookOverlay .cell-statusbar-container .cell-run-status .codicon-check { color: ${cellStatusSuccessIcon} }`);
	}

	const cellStatusErrorIcon = theme.getColor(cellStatusIconError);
	if (cellStatusErrorIcon) {
		collector.addRule(`.monaco-workbench .notebookOverlay .cell-statusbar-container .cell-run-status .codicon-error { color: ${cellStatusErrorIcon} }`);
	}

	const cellStatusRunningIcon = theme.getColor(cellStatusIconRunning);
	if (cellStatusRunningIcon) {
		collector.addRule(`.monaco-workbench .notebookOverlay .cell-statusbar-container .cell-run-status .codicon-sync { color: ${cellStatusRunningIcon} }`);
	}

	const cellStatusBarHoverBg = theme.getColor(cellStatusBarItemHover);
	if (cellStatusBarHoverBg) {
		collector.addRule(`.monaco-workbench .notebookOverlay .cell-statusbar-container .cell-language-picker:hover { background-color: ${cellStatusBarHoverBg}; }`);
	}

	// const widgetShadowColor = theme.getColor(widgetShadow);
	// if (widgetShadowColor) {
	// 	collector.addRule(`.notebookOverlay > .cell-list-container > .monaco-list > .monaco-scrollable-element > .monaco-list-rows > .monaco-list-row > .monaco-toolbar {
	// 		box-shadow:  0 0 8px 4px ${widgetShadowColor}
	// 	}`)
	// }

	// Cell Margin
	collector.addRule(`.notebookOverlay .cell-list-container > .monaco-list > .monaco-scrollable-element > .monaco-list-rows > .monaco-list-row  > div.cell { margin: 0px ${CELL_MARGIN}px 0px ${CELL_MARGIN}px; }`);
	collector.addRule(`.notebookOverlay .cell-list-container > .monaco-list > .monaco-scrollable-element > .monaco-list-rows > .monaco-list-row { padding-top: ${EDITOR_TOP_MARGIN}px; }`);
	collector.addRule(`.notebookOverlay .output { margin: 0px ${CELL_MARGIN}px 0px ${CELL_MARGIN + CELL_RUN_GUTTER}px }`);
	collector.addRule(`.notebookOverlay .cell-bottom-toolbar-container { width: calc(100% - ${CELL_MARGIN * 2 + CELL_RUN_GUTTER}px); margin: 0px ${CELL_MARGIN}px 0px ${CELL_MARGIN + CELL_RUN_GUTTER}px }`);

	collector.addRule(`.notebookOverlay .markdown-cell-row .cell .cell-editor-part { margin-left: ${CELL_RUN_GUTTER}px; }`);
	collector.addRule(`.notebookOverlay .cell-list-container > .monaco-list > .monaco-scrollable-element > .monaco-list-rows > .monaco-list-row  > div.cell.markdown { padding-left: ${CELL_RUN_GUTTER}px; }`);
	collector.addRule(`.notebookOverlay .cell .run-button-container { width: ${CELL_RUN_GUTTER}px; }`);
	collector.addRule(`.notebookOverlay > .cell-list-container > .cell-list-insertion-indicator { left: ${CELL_MARGIN + CELL_RUN_GUTTER}px; right: ${CELL_MARGIN}px; }`);
	collector.addRule(`.notebookOverlay .cell-drag-image .cell-editor-container > div { padding: ${EDITOR_TOP_PADDING}px 16px ${EDITOR_BOTTOM_PADDING}px 16px; }`);
	collector.addRule(`.notebookOverlay .monaco-list .monaco-list-row .notebook-cell-focus-indicator { left: ${CELL_MARGIN}px; }`);
});<|MERGE_RESOLUTION|>--- conflicted
+++ resolved
@@ -1034,15 +1034,11 @@
 			return false;
 		}
 
-<<<<<<< HEAD
-		this.pendingLayouts.get(cell)?.dispose();
-		this.pendingLayouts.delete(cell);
-=======
+
 		if (this.pendingLayouts.has(cell)) {
 			this.pendingLayouts.get(cell)!.dispose();
 		}
 
->>>>>>> 2da43c7d
 		const index = this.notebookViewModel!.getCellIndex(cell);
 		this.notebookViewModel!.deleteCell(index, true);
 		return true;
