/*---------------------------------------------------------------------------------------------
 *  Copyright (c) Microsoft Corporation. All rights reserved.
 *  Licensed under the MIT License. See License.txt in the project root for license information.
 *--------------------------------------------------------------------------------------------*/

'use strict';

import 'vs/css!./media/fileactions';
import { TPromise } from 'vs/base/common/winjs.base';
import * as nls from 'vs/nls';
import { isWindows, isLinux } from 'vs/base/common/platform';
import { sequence, ITask, always } from 'vs/base/common/async';
import * as paths from 'vs/base/common/paths';
import * as resources from 'vs/base/common/resources';
import URI from 'vs/base/common/uri';
import { posix } from 'path';
import * as errors from 'vs/base/common/errors';
import { toErrorMessage } from 'vs/base/common/errorMessage';
import * as strings from 'vs/base/common/strings';
import * as diagnostics from 'vs/base/common/diagnostics';
import { Action, IAction } from 'vs/base/common/actions';
import { MessageType, IInputValidator } from 'vs/base/browser/ui/inputbox/inputBox';
import { ITree, IHighlightEvent } from 'vs/base/parts/tree/browser/tree';
import { dispose, IDisposable } from 'vs/base/common/lifecycle';
import { VIEWLET_ID } from 'vs/workbench/parts/files/common/files';
import { ITextFileService } from 'vs/workbench/services/textfile/common/textfiles';
import { IFileService, IFileStat } from 'vs/platform/files/common/files';
import { toResource } from 'vs/workbench/common/editor';
import { ExplorerItem, Model, NewStatPlaceholder } from 'vs/workbench/parts/files/common/explorerModel';
import { ExplorerView } from 'vs/workbench/parts/files/electron-browser/views/explorerView';
import { ExplorerViewlet } from 'vs/workbench/parts/files/electron-browser/explorerViewlet';
import { IUntitledEditorService } from 'vs/workbench/services/untitled/common/untitledEditorService';
import { IWorkbenchEditorService } from 'vs/workbench/services/editor/common/editorService';
import { CollapseAction } from 'vs/workbench/browser/viewlet';
import { IEditorGroupService } from 'vs/workbench/services/group/common/groupService';
import { IQuickOpenService } from 'vs/platform/quickOpen/common/quickOpen';
import { IViewletService } from 'vs/workbench/services/viewlet/browser/viewlet';
import { IUntitledResourceInput } from 'vs/platform/editor/common/editor';
import { IInstantiationService, ServicesAccessor, IConstructorSignature2 } from 'vs/platform/instantiation/common/instantiation';
import { ITextModel } from 'vs/editor/common/model';
import { IBackupFileService } from 'vs/workbench/services/backup/common/backup';
import { IWindowsService } from 'vs/platform/windows/common/windows';
import { COPY_PATH_COMMAND_ID, REVEAL_IN_EXPLORER_COMMAND_ID, SAVE_ALL_COMMAND_ID, SAVE_ALL_LABEL, SAVE_ALL_IN_GROUP_COMMAND_ID } from 'vs/workbench/parts/files/electron-browser/fileCommands';
import { ITextModelService, ITextModelContentProvider } from 'vs/editor/common/services/resolverService';
import { IConfigurationService, ConfigurationTarget } from 'vs/platform/configuration/common/configuration';
import { once } from 'vs/base/common/event';
import { IClipboardService } from 'vs/platform/clipboard/common/clipboardService';
import { IModeService } from 'vs/editor/common/services/modeService';
import { IModelService } from 'vs/editor/common/services/modelService';
import { ICommandService, CommandsRegistry } from 'vs/platform/commands/common/commands';
import { IListService, ListWidget } from 'vs/platform/list/browser/listService';
import { RawContextKey, IContextKeyService } from 'vs/platform/contextkey/common/contextkey';
import { Schemas } from 'vs/base/common/network';
import { IDialogService, IConfirmationResult, IConfirmation, getConfirmMessage } from 'vs/platform/dialogs/common/dialogs';
import { INotificationService, Severity } from 'vs/platform/notification/common/notification';

export interface IEditableData {
	action: IAction;
	validator: IInputValidator;
}

export interface IFileViewletState {
	getEditableData(stat: ExplorerItem): IEditableData;
	setEditable(stat: ExplorerItem, editableData: IEditableData): void;
	clearEditable(stat: ExplorerItem): void;
}

export const NEW_FILE_COMMAND_ID = 'explorer.newFile';
export const NEW_FILE_LABEL = nls.localize('newFile', "New File");

export const NEW_FOLDER_COMMAND_ID = 'explorer.newFolder';
export const NEW_FOLDER_LABEL = nls.localize('newFolder', "New Folder");

export const TRIGGER_RENAME_LABEL = nls.localize('rename', "Rename");

export const MOVE_FILE_TO_TRASH_LABEL = nls.localize('delete', "Delete");

export const COPY_FILE_LABEL = nls.localize('copyFile', "Copy");

export const PASTE_FILE_LABEL = nls.localize('pasteFile', "Paste");

export const FileCopiedContext = new RawContextKey<boolean>('fileCopied', false);

export class BaseErrorReportingAction extends Action {

	constructor(
		id: string,
		label: string,
		private _notificationService: INotificationService
	) {
		super(id, label);
	}

	public get notificationService() {
		return this._notificationService;
	}

	protected onError(error: any): void {
		if (error.message === 'string') {
			error = error.message;
		}

		this._notificationService.error(toErrorMessage(error, false));
	}

	protected onErrorWithRetry(error: any, retry: () => TPromise<any>): void {
		this._notificationService.prompt(Severity.Error, toErrorMessage(error, false),
			[{
				label: nls.localize('retry', "Retry"),
				run: () => retry()
			}]
		);
	}
}

export class BaseFileAction extends BaseErrorReportingAction {
	public element: ExplorerItem;

	constructor(
		id: string,
		label: string,
		@IFileService protected fileService: IFileService,
		@INotificationService notificationService: INotificationService,
		@ITextFileService protected textFileService: ITextFileService
	) {
		super(id, label, notificationService);

		this.enabled = false;
	}

	_isEnabled(): boolean {
		return true;
	}

	_updateEnablement(): void {
		this.enabled = !!(this.fileService && this._isEnabled());
	}
}

class TriggerRenameFileAction extends BaseFileAction {

	public static readonly ID = 'renameFile';

	private tree: ITree;
	private renameAction: BaseRenameAction;

	constructor(
		tree: ITree,
		element: ExplorerItem,
		@IFileService fileService: IFileService,
		@INotificationService notificationService: INotificationService,
		@ITextFileService textFileService: ITextFileService,
		@IInstantiationService instantiationService: IInstantiationService
	) {
		super(TriggerRenameFileAction.ID, TRIGGER_RENAME_LABEL, fileService, notificationService, textFileService);

		this.tree = tree;
		this.element = element;
		this.renameAction = instantiationService.createInstance(RenameFileAction, element);
		this._updateEnablement();
	}

<<<<<<< HEAD
	public validateFileName(parent: ExplorerItem, name: string): string {
		const names: string[] = name.split(/[\\/]/).filter(part => !!part);
		if (names.length > 1) {	// error only occurs on multi-path
			const comparer = isLinux ? strings.compare : strings.compareIgnoreCase;
			if (comparer(names[0], this.element.name) === 0) {
				return nls.localize('renameWhenSourcePathIsParentOfTargetError', "Cannot move/copy when source path is parent of target path.");
			}
		}

=======

	public validateFileName(name: string): string {
>>>>>>> 1e8cd162
		return this.renameAction.validateFileName(this.element.parent, name);
	}

	public run(context?: any): TPromise<any> {
		if (!context) {
			return TPromise.wrapError(new Error('No context provided to BaseEnableFileRenameAction.'));
		}

		const viewletState = <IFileViewletState>context.viewletState;
		if (!viewletState) {
			return TPromise.wrapError(new Error('Invalid viewlet state provided to BaseEnableFileRenameAction.'));
		}

		const stat = <ExplorerItem>context.stat;
		if (!stat) {
			return TPromise.wrapError(new Error('Invalid stat provided to BaseEnableFileRenameAction.'));
		}

		viewletState.setEditable(stat, {
			action: this.renameAction,
			validator: (value) => {
				const message = this.validateFileName(value);

				if (!message) {
					return null;
				}

				return {
					content: message,
					formatContent: true,
					type: MessageType.ERROR
				};
			}
		});

		this.tree.refresh(stat, false).then(() => {
			this.tree.setHighlight(stat);

			const unbind = this.tree.onDidChangeHighlight((e: IHighlightEvent) => {
				if (!e.highlight) {
					viewletState.clearEditable(stat);
					this.tree.refresh(stat).done(null, errors.onUnexpectedError);
					unbind.dispose();
				}
			});
		}).done(null, errors.onUnexpectedError);

		return void 0;
	}
}

export abstract class BaseRenameAction extends BaseFileAction {

	constructor(
		id: string,
		label: string,
		element: ExplorerItem,
		@IFileService fileService: IFileService,
		@INotificationService notificationService: INotificationService,
		@ITextFileService textFileService: ITextFileService
	) {
		super(id, label, fileService, notificationService, textFileService);

		this.element = element;
	}

	public run(context?: any): TPromise<any> {
		if (!context) {
			return TPromise.wrapError(new Error('No context provided to BaseRenameFileAction.'));
		}

		let name = <string>context.value;
		if (!name) {
			return TPromise.wrapError(new Error('No new name provided to BaseRenameFileAction.'));
		}

		// Automatically trim whitespaces and trailing dots to produce nice file names
		name = getWellFormedFileName(name);
		const existingName = getWellFormedFileName(this.element.name);

		// Return early if name is invalid or didn't change
		if (name === existingName || this.validateFileName(this.element.parent, name)) {
			return TPromise.as(null);
		}

		// Call function and Emit Event through viewer
		const promise = this.runAction(name).then(null, (error: any) => {
			this.onError(error);
		});

		return promise;
	}

	public validateFileName(parent: ExplorerItem, name: string): string {
		let source = this.element.name;
		let target = name;

		if (!isLinux) { // allow rename of same file also when case differs (e.g. Game.js => game.js)
			source = source.toLowerCase();
			target = target.toLowerCase();
		}

		if (getWellFormedFileName(source) === getWellFormedFileName(target)) {
			return null;
		}

		return validateFileName(parent, name, false);
	}

	public abstract runAction(newName: string): TPromise<any>;
}

class RenameFileAction extends BaseRenameAction {

	public static readonly ID = 'workbench.files.action.renameFile';

	constructor(
		element: ExplorerItem,
		@IFileService fileService: IFileService,
		@INotificationService notificationService: INotificationService,
		@ITextFileService textFileService: ITextFileService,
		@IBackupFileService private backupFileService: IBackupFileService
	) {
		super(RenameFileAction.ID, nls.localize('rename', "Rename"), element, fileService, notificationService, textFileService);

		this._updateEnablement();
	}

	public runAction(newName: string): TPromise<any> {
		const dirty = this.textFileService.getDirty().filter(d => resources.isEqualOrParent(d, this.element.resource, !isLinux /* ignorecase */));
		const dirtyRenamed: URI[] = [];
		return TPromise.join(dirty.map(d => {
			let renamed: URI;

			// If the dirty file itself got moved, just reparent it to the target folder
			const targetPath = paths.join(this.element.parent.resource.path, newName);
			if (this.element.resource.toString() === d.toString()) {
				renamed = this.element.parent.resource.with({ path: targetPath });
			}

			// Otherwise, a parent of the dirty resource got moved, so we have to reparent more complicated. Example:
			else {
				renamed = this.element.parent.resource.with({ path: paths.join(targetPath, d.path.substr(this.element.resource.path.length + 1)) });
			}

			dirtyRenamed.push(renamed);

			const model = this.textFileService.models.get(d);

			return this.backupFileService.backupResource(renamed, model.createSnapshot(), model.getVersionId());
		}))

			// 2. soft revert all dirty since we have backed up their contents
			.then(() => this.textFileService.revertAll(dirty, { soft: true /* do not attempt to load content from disk */ }))

			// 3.) run the rename operation
			.then(() => this.fileService.rename(this.element.resource, newName).then(null, (error: Error) => {
				return TPromise.join(dirtyRenamed.map(d => this.backupFileService.discardResourceBackup(d))).then(() => {
					this.onErrorWithRetry(error, () => this.runAction(newName));
				});
			}))

			// 4.) resolve those that were dirty to load their previous dirty contents from disk
			.then(() => {
				return TPromise.join(dirtyRenamed.map(t => this.textFileService.models.loadOrCreate(t)));
			});
	}
}

/* Base New File/Folder Action */
export class BaseNewAction extends BaseFileAction {
	private presetFolder: ExplorerItem;
	private tree: ITree;
	private isFile: boolean;
	private renameAction: BaseRenameAction;

	constructor(
		id: string,
		label: string,
		tree: ITree,
		isFile: boolean,
		editableAction: BaseRenameAction,
		element: ExplorerItem,
		@IFileService fileService: IFileService,
		@INotificationService notificationService: INotificationService,
		@ITextFileService textFileService: ITextFileService
	) {
		super(id, label, fileService, notificationService, textFileService);

		if (element) {
			this.presetFolder = element.isDirectory ? element : element.parent;
		}

		this.tree = tree;
		this.isFile = isFile;
		this.renameAction = editableAction;
	}

	public run(context?: any): TPromise<any> {
		if (!context) {
			return TPromise.wrapError(new Error('No context provided to BaseNewAction.'));
		}

		const viewletState = <IFileViewletState>context.viewletState;
		if (!viewletState) {
			return TPromise.wrapError(new Error('Invalid viewlet state provided to BaseNewAction.'));
		}

		let folder = this.presetFolder;
		if (!folder) {
			const focus = <ExplorerItem>this.tree.getFocus();
			if (focus) {
				folder = focus.isDirectory ? focus : focus.parent;
			} else {
				const input: ExplorerItem | Model = this.tree.getInput();
				folder = input instanceof Model ? input.roots[0] : input;
			}
		}

		if (!folder) {
			return TPromise.wrapError(new Error('Invalid parent folder to create.'));
		}

		return this.tree.reveal(folder, 0.5).then(() => {
			return this.tree.expand(folder).then(() => {
				const stat = NewStatPlaceholder.addNewStatPlaceholder(folder, !this.isFile);

				this.renameAction.element = stat;

				viewletState.setEditable(stat, {
					action: this.renameAction,
					validator: (value) => {
						const message = this.renameAction.validateFileName(folder, value);

						if (!message) {
							return null;
						}

						return {
							content: message,
							formatContent: true,
							type: MessageType.ERROR
						};
					}
				});

				return this.tree.refresh(folder).then(() => {
					return this.tree.expand(folder).then(() => {
						return this.tree.reveal(stat, 0.5).then(() => {
							this.tree.setHighlight(stat);

							const unbind = this.tree.onDidChangeHighlight((e: IHighlightEvent) => {
								if (!e.highlight) {
									stat.destroy();
									this.tree.refresh(folder).done(null, errors.onUnexpectedError);
									unbind.dispose();
								}
							});
						});
					});
				});
			});
		});
	}
}

/* New File */
export class NewFileAction extends BaseNewAction {

	constructor(
		tree: ITree,
		element: ExplorerItem,
		@IFileService fileService: IFileService,
		@INotificationService notificationService: INotificationService,
		@ITextFileService textFileService: ITextFileService,
		@IInstantiationService instantiationService: IInstantiationService
	) {
		super('explorer.newFile', NEW_FILE_LABEL, tree, true, instantiationService.createInstance(CreateFileAction, element), null, fileService, notificationService, textFileService);

		this.class = 'explorer-action new-file';
		this._updateEnablement();
	}
}

/* New Folder */
export class NewFolderAction extends BaseNewAction {

	constructor(
		tree: ITree,
		element: ExplorerItem,
		@IFileService fileService: IFileService,
		@INotificationService notificationService: INotificationService,
		@ITextFileService textFileService: ITextFileService,
		@IInstantiationService instantiationService: IInstantiationService
	) {
		super('explorer.newFolder', NEW_FOLDER_LABEL, tree, false, instantiationService.createInstance(CreateFolderAction, element), null, fileService, notificationService, textFileService);

		this.class = 'explorer-action new-folder';
		this._updateEnablement();
	}
}

/* Create new file from anywhere: Open untitled */
export class GlobalNewUntitledFileAction extends Action {
	public static readonly ID = 'workbench.action.files.newUntitledFile';
	public static readonly LABEL = nls.localize('newUntitledFile', "New Untitled File");

	constructor(
		id: string,
		label: string,
		@IWorkbenchEditorService private editorService: IWorkbenchEditorService
	) {
		super(id, label);
	}

	public run(): TPromise<any> {
		return this.editorService.openEditor({ options: { pinned: true } } as IUntitledResourceInput); // untitled are always pinned
	}
}

/* Create New File/Folder (only used internally by explorerViewer) */
export abstract class BaseCreateAction extends BaseRenameAction {

	public validateFileName(parent: ExplorerItem, name: string): string {
		if (this.element instanceof NewStatPlaceholder) {
			return validateFileName(parent, name, false);
		}

		return super.validateFileName(parent, name);
	}
}

/* Create New File (only used internally by explorerViewer) */
class CreateFileAction extends BaseCreateAction {

	public static readonly ID = 'workbench.files.action.createFileFromExplorer';
	public static readonly LABEL = nls.localize('createNewFile', "New File");

	constructor(
		element: ExplorerItem,
		@IFileService fileService: IFileService,
		@IWorkbenchEditorService private editorService: IWorkbenchEditorService,
		@INotificationService notificationService: INotificationService,
		@ITextFileService textFileService: ITextFileService
	) {
		super(CreateFileAction.ID, CreateFileAction.LABEL, element, fileService, notificationService, textFileService);

		this._updateEnablement();
	}

	public runAction(fileName: string): TPromise<any> {
		const resource = this.element.parent.resource;
		return this.fileService.createFile(resource.with({ path: paths.join(resource.path, fileName) })).then(stat => {
			return this.editorService.openEditor({ resource: stat.resource, options: { pinned: true } });
		}, (error) => {
			this.onErrorWithRetry(error, () => this.runAction(fileName));
		});
	}
}

/* Create New Folder (only used internally by explorerViewer) */
class CreateFolderAction extends BaseCreateAction {

	public static readonly ID = 'workbench.files.action.createFolderFromExplorer';
	public static readonly LABEL = nls.localize('createNewFolder', "New Folder");

	constructor(
		element: ExplorerItem,
		@IFileService fileService: IFileService,
		@INotificationService notificationService: INotificationService,
		@ITextFileService textFileService: ITextFileService
	) {
		super(CreateFolderAction.ID, CreateFolderAction.LABEL, null, fileService, notificationService, textFileService);

		this._updateEnablement();
	}

	public runAction(fileName: string): TPromise<any> {
		const resource = this.element.parent.resource;
		return this.fileService.createFolder(resource.with({ path: paths.join(resource.path, fileName) })).then(null, (error) => {
			this.onErrorWithRetry(error, () => this.runAction(fileName));
		});
	}
}

class BaseDeleteFileAction extends BaseFileAction {

	private static readonly CONFIRM_DELETE_SETTING_KEY = 'explorer.confirmDelete';

	private skipConfirm: boolean;

	constructor(
		private tree: ITree,
		private elements: ExplorerItem[],
		private useTrash: boolean,
		@IFileService fileService: IFileService,
		@INotificationService notificationService: INotificationService,
		@IDialogService private dialogService: IDialogService,
		@ITextFileService textFileService: ITextFileService,
		@IConfigurationService private configurationService: IConfigurationService
	) {
		super('moveFileToTrash', MOVE_FILE_TO_TRASH_LABEL, fileService, notificationService, textFileService);

		this.tree = tree;
		this.useTrash = useTrash && elements.every(e => !paths.isUNC(e.resource.fsPath)); // on UNC shares there is no trash

		this._updateEnablement();
	}

	public run(): TPromise<any> {

		// Remove highlight
		if (this.tree) {
			this.tree.clearHighlight();
		}

		let primaryButton: string;
		if (this.useTrash) {
			primaryButton = isWindows ? nls.localize('deleteButtonLabelRecycleBin', "&&Move to Recycle Bin") : nls.localize({ key: 'deleteButtonLabelTrash', comment: ['&& denotes a mnemonic'] }, "&&Move to Trash");
		} else {
			primaryButton = nls.localize({ key: 'deleteButtonLabel', comment: ['&& denotes a mnemonic'] }, "&&Delete");
		}

		const distinctElements = resources.distinctParents(this.elements, e => e.resource);

		// Handle dirty
		let confirmDirtyPromise: TPromise<boolean> = TPromise.as(true);
		const dirty = this.textFileService.getDirty().filter(d => distinctElements.some(e => resources.isEqualOrParent(d, e.resource, !isLinux /* ignorecase */)));
		if (dirty.length) {
			let message: string;
			if (distinctElements.length > 1) {
				message = nls.localize('dirtyMessageFilesDelete', "You are deleting files with unsaved changes. Do you want to continue?");
			} else if (distinctElements[0].isDirectory) {
				if (dirty.length === 1) {
					message = nls.localize('dirtyMessageFolderOneDelete', "You are deleting a folder with unsaved changes in 1 file. Do you want to continue?");
				} else {
					message = nls.localize('dirtyMessageFolderDelete', "You are deleting a folder with unsaved changes in {0} files. Do you want to continue?", dirty.length);
				}
			} else {
				message = nls.localize('dirtyMessageFileDelete', "You are deleting a file with unsaved changes. Do you want to continue?");
			}

			confirmDirtyPromise = this.dialogService.confirm({
				message,
				type: 'warning',
				detail: nls.localize('dirtyWarning', "Your changes will be lost if you don't save them."),
				primaryButton
			}).then(res => {
				if (!res.confirmed) {
					return false;
				}

				this.skipConfirm = true; // since we already asked for confirmation
				return this.textFileService.revertAll(dirty).then(() => true);
			});
		}

		// Check if file is dirty in editor and save it to avoid data loss
		return confirmDirtyPromise.then(confirmed => {
			if (!confirmed) {
				return null;
			}

			let confirmDeletePromise: TPromise<IConfirmationResult>;

			// Check if we need to ask for confirmation at all
			if (this.skipConfirm || (this.useTrash && this.configurationService.getValue<boolean>(BaseDeleteFileAction.CONFIRM_DELETE_SETTING_KEY) === false)) {
				confirmDeletePromise = TPromise.as({ confirmed: true } as IConfirmationResult);
			}

			// Confirm for moving to trash
			else if (this.useTrash) {
				const message = distinctElements.length > 1 ? getConfirmMessage(nls.localize('confirmMoveTrashMessageMultiple', "Are you sure you want to delete the following {0} files?", distinctElements.length), distinctElements.map(e => e.resource))
					: distinctElements[0].isDirectory ? nls.localize('confirmMoveTrashMessageFolder', "Are you sure you want to delete '{0}' and its contents?", distinctElements[0].name)
						: nls.localize('confirmMoveTrashMessageFile', "Are you sure you want to delete '{0}'?", distinctElements[0].name);
				confirmDeletePromise = this.dialogService.confirm({
					message,
					detail: isWindows ? nls.localize('undoBin', "You can restore from the Recycle Bin.") : nls.localize('undoTrash', "You can restore from the Trash."),
					primaryButton,
					checkbox: {
						label: nls.localize('doNotAskAgain', "Do not ask me again")
					},
					type: 'question'
				});
			}

			// Confirm for deleting permanently
			else {
				const message = distinctElements.length > 1 ? getConfirmMessage(nls.localize('confirmDeleteMessageMultiple', "Are you sure you want to permanently delete the following {0} files?", distinctElements.length), distinctElements.map(e => e.resource))
					: distinctElements[0].isDirectory ? nls.localize('confirmDeleteMessageFolder', "Are you sure you want to permanently delete '{0}' and its contents?", distinctElements[0].name)
						: nls.localize('confirmDeleteMessageFile', "Are you sure you want to permanently delete '{0}'?", distinctElements[0].name);
				confirmDeletePromise = this.dialogService.confirm({
					message,
					detail: nls.localize('irreversible', "This action is irreversible!"),
					primaryButton,
					type: 'warning'
				});
			}

			return confirmDeletePromise.then(confirmation => {

				// Check for confirmation checkbox
				let updateConfirmSettingsPromise: TPromise<void> = TPromise.as(void 0);
				if (confirmation.confirmed && confirmation.checkboxChecked === true) {
					updateConfirmSettingsPromise = this.configurationService.updateValue(BaseDeleteFileAction.CONFIRM_DELETE_SETTING_KEY, false, ConfigurationTarget.USER);
				}

				return updateConfirmSettingsPromise.then(() => {

					// Check for confirmation
					if (!confirmation.confirmed) {
						return TPromise.as(null);
					}

					// Call function
					const servicePromise = TPromise.join(distinctElements.map(e => this.fileService.del(e.resource, this.useTrash))).then(() => {
						if (distinctElements[0].parent) {
							this.tree.setFocus(distinctElements[0].parent); // move focus to parent
						}
					}, (error: any) => {

						// Handle error to delete file(s) from a modal confirmation dialog
						let errorMessage: string;
						let detailMessage: string;
						let primaryButton: string;
						if (this.useTrash) {
							errorMessage = isWindows ? nls.localize('binFailed', "Failed to delete using the Recycle Bin. Do you want to permanently delete instead?") : nls.localize('trashFailed', "Failed to delete using the Trash. Do you want to permanently delete instead?");
							detailMessage = nls.localize('irreversible', "This action is irreversible!");
							primaryButton = nls.localize({ key: 'deletePermanentlyButtonLabel', comment: ['&& denotes a mnemonic'] }, "&&Delete Permanently");
						} else {
							errorMessage = toErrorMessage(error, false);
							primaryButton = nls.localize({ key: 'retryButtonLabel', comment: ['&& denotes a mnemonic'] }, "&&Retry");
						}

						return this.dialogService.confirm({
							message: errorMessage,
							detail: detailMessage,
							type: 'warning',
							primaryButton
						}).then(res => {

							// Focus back to tree
							this.tree.domFocus();

							if (res.confirmed) {
								if (this.useTrash) {
									this.useTrash = false; // Delete Permanently
								}

								this.skipConfirm = true;

								return this.run();
							}

							return TPromise.as(void 0);
						});
					});

					return servicePromise;
				});
			});
		});
	}
}

/* Add File */
export class AddFilesAction extends BaseFileAction {

	private tree: ITree;

	constructor(
		tree: ITree,
		element: ExplorerItem,
		clazz: string,
		@IFileService fileService: IFileService,
		@IWorkbenchEditorService private editorService: IWorkbenchEditorService,
		@IDialogService private dialogService: IDialogService,
		@INotificationService notificationService: INotificationService,
		@ITextFileService textFileService: ITextFileService
	) {
		super('workbench.files.action.addFile', nls.localize('addFiles', "Add Files"), fileService, notificationService, textFileService);

		this.tree = tree;
		this.element = element;

		if (clazz) {
			this.class = clazz;
		}

		this._updateEnablement();
	}

	public run(resources: URI[]): TPromise<any> {
		const addPromise = TPromise.as(null).then(() => {
			if (resources && resources.length > 0) {

				// Find parent to add to
				let targetElement: ExplorerItem;
				if (this.element) {
					targetElement = this.element;
				} else {
					const input: ExplorerItem | Model = this.tree.getInput();
					targetElement = this.tree.getFocus() || (input instanceof Model ? input.roots[0] : input);
				}

				if (!targetElement.isDirectory) {
					targetElement = targetElement.parent;
				}

				// Resolve target to check for name collisions and ask user
				return this.fileService.resolveFile(targetElement.resource).then((targetStat: IFileStat) => {

					// Check for name collisions
					const targetNames = new Set<string>();
					targetStat.children.forEach((child) => {
						targetNames.add(isLinux ? child.name : child.name.toLowerCase());
					});

					let overwritePromise: TPromise<IConfirmationResult> = TPromise.as({ confirmed: true });
					if (resources.some(resource => {
						return targetNames.has(isLinux ? paths.basename(resource.fsPath) : paths.basename(resource.fsPath).toLowerCase());
					})) {
						const confirm: IConfirmation = {
							message: nls.localize('confirmOverwrite', "A file or folder with the same name already exists in the destination folder. Do you want to replace it?"),
							detail: nls.localize('irreversible', "This action is irreversible!"),
							primaryButton: nls.localize({ key: 'replaceButtonLabel', comment: ['&& denotes a mnemonic'] }, "&&Replace"),
							type: 'warning'
						};

						overwritePromise = this.dialogService.confirm(confirm);
					}

					return overwritePromise.then(res => {
						if (!res.confirmed) {
							return void 0;
						}

						// Run add in sequence
						const addPromisesFactory: ITask<TPromise<void>>[] = [];
						resources.forEach(resource => {
							addPromisesFactory.push(() => {
								const sourceFile = resource;
								const targetFile = targetElement.resource.with({ path: paths.join(targetElement.resource.path, paths.basename(sourceFile.path)) });

								// if the target exists and is dirty, make sure to revert it. otherwise the dirty contents
								// of the target file would replace the contents of the added file. since we already
								// confirmed the overwrite before, this is OK.
								let revertPromise = TPromise.wrap(null);
								if (this.textFileService.isDirty(targetFile)) {
									revertPromise = this.textFileService.revertAll([targetFile], { soft: true });
								}

								return revertPromise.then(() => {
									const target = targetElement.resource.with({ path: posix.join(targetElement.resource.path, posix.basename(sourceFile.path)) });
									return this.fileService.copyFile(sourceFile, target, true).then(stat => {

										// if we only add one file, just open it directly
										if (resources.length === 1) {
											this.editorService.openEditor({ resource: stat.resource, options: { pinned: true } }).done(null, errors.onUnexpectedError);
										}
									}, error => this.onError(error));
								});
							});
						});

						return sequence(addPromisesFactory);
					});
				});
			}

			return void 0;
		});

		return addPromise.then(() => {
			this.tree.clearHighlight();
		}, (error: any) => {
			this.onError(error);
			this.tree.clearHighlight();
		});
	}
}

// Copy File/Folder
class CopyFileAction extends BaseFileAction {

	private tree: ITree;
	constructor(
		tree: ITree,
		private elements: ExplorerItem[],
		@IFileService fileService: IFileService,
		@INotificationService notificationService: INotificationService,
		@ITextFileService textFileService: ITextFileService,
		@IContextKeyService contextKeyService: IContextKeyService,
		@IClipboardService private clipboardService: IClipboardService
	) {
		super('filesExplorer.copy', COPY_FILE_LABEL, fileService, notificationService, textFileService);

		this.tree = tree;
		this._updateEnablement();
	}

	public run(): TPromise<any> {

		// Write to clipboard as file/folder to copy
		this.clipboardService.writeFiles(this.elements.map(e => e.resource));

		// Remove highlight
		if (this.tree) {
			this.tree.clearHighlight();
		}

		this.tree.domFocus();

		return TPromise.as(null);
	}
}

// Paste File/Folder
class PasteFileAction extends BaseFileAction {

	public static readonly ID = 'filesExplorer.paste';

	private tree: ITree;

	constructor(
		tree: ITree,
		element: ExplorerItem,
		@IFileService fileService: IFileService,
		@INotificationService notificationService: INotificationService,
		@ITextFileService textFileService: ITextFileService,
		@IWorkbenchEditorService private editorService: IWorkbenchEditorService
	) {
		super(PasteFileAction.ID, PASTE_FILE_LABEL, fileService, notificationService, textFileService);

		this.tree = tree;
		this.element = element;
		if (!this.element) {
			const input: ExplorerItem | Model = this.tree.getInput();
			this.element = input instanceof Model ? input.roots[0] : input;
		}
		this._updateEnablement();
	}

	public run(fileToPaste: URI): TPromise<any> {

		// Check if target is ancestor of pasted folder
		if (this.element.resource.toString() !== fileToPaste.toString() && resources.isEqualOrParent(this.element.resource, fileToPaste, !isLinux /* ignorecase */)) {
			throw new Error(nls.localize('fileIsAncestor', "File to paste is an ancestor of the destination folder"));
		}

		return this.fileService.resolveFile(fileToPaste).then(fileToPasteStat => {

			// Remove highlight
			if (this.tree) {
				this.tree.clearHighlight();
			}

			// Find target
			let target: ExplorerItem;
			if (this.element.resource.toString() === fileToPaste.toString()) {
				target = this.element.parent;
			} else {
				target = this.element.isDirectory ? this.element : this.element.parent;
			}

			const targetFile = findValidPasteFileTarget(target, { resource: fileToPaste, isDirectory: fileToPasteStat.isDirectory });

			// Copy File
			return this.fileService.copyFile(fileToPaste, targetFile).then(stat => {
				if (!stat.isDirectory) {
					return this.editorService.openEditor({ resource: stat.resource, options: { pinned: true } });
				}

				return void 0;
			}, error => this.onError(error)).then(() => {
				this.tree.domFocus();
			});
		}, error => {
			this.onError(new Error(nls.localize('fileDeleted', "File to paste was deleted or moved meanwhile")));
		});
	}
}

// Duplicate File/Folder
export class DuplicateFileAction extends BaseFileAction {
	private tree: ITree;
	private target: ExplorerItem;

	constructor(
		tree: ITree,
		fileToDuplicate: ExplorerItem,
		target: ExplorerItem,
		@IFileService fileService: IFileService,
		@IWorkbenchEditorService private editorService: IWorkbenchEditorService,
		@INotificationService notificationService: INotificationService,
		@ITextFileService textFileService: ITextFileService
	) {
		super('workbench.files.action.duplicateFile', nls.localize('duplicateFile', "Duplicate"), fileService, notificationService, textFileService);

		this.tree = tree;
		this.element = fileToDuplicate;
		this.target = (target && target.isDirectory) ? target : fileToDuplicate.parent;
		this._updateEnablement();
	}

	public run(): TPromise<any> {

		// Remove highlight
		if (this.tree) {
			this.tree.clearHighlight();
		}

		// Copy File
		const result = this.fileService.copyFile(this.element.resource, findValidPasteFileTarget(this.target, { resource: this.element.resource, isDirectory: this.element.isDirectory })).then(stat => {
			if (!stat.isDirectory) {
				return this.editorService.openEditor({ resource: stat.resource, options: { pinned: true } });
			}

			return void 0;
		}, error => this.onError(error));

		return result;
	}
}

function findValidPasteFileTarget(targetFolder: ExplorerItem, fileToPaste: { resource: URI, isDirectory?: boolean }): URI {
	let name = resources.basenameOrAuthority(fileToPaste.resource);

	let candidate = targetFolder.resource.with({ path: paths.join(targetFolder.resource.path, name) });
	while (true) {
		if (!targetFolder.root.find(candidate)) {
			break;
		}

		name = incrementFileName(name, fileToPaste.isDirectory);
		candidate = targetFolder.resource.with({ path: paths.join(targetFolder.resource.path, name) });
	}

	return candidate;
}

function incrementFileName(name: string, isFolder: boolean): string {

	// file.1.txt=>file.2.txt
	if (!isFolder && name.match(/(.*\.)(\d+)(\..*)$/)) {
		return name.replace(/(.*\.)(\d+)(\..*)$/, (match, g1?, g2?, g3?) => { return g1 + (parseInt(g2) + 1) + g3; });
	}

	// file.txt=>file.1.txt
	const lastIndexOfDot = name.lastIndexOf('.');
	if (!isFolder && lastIndexOfDot >= 0) {
		return strings.format('{0}.1{1}', name.substr(0, lastIndexOfDot), name.substr(lastIndexOfDot));
	}

	// folder.1=>folder.2
	if (isFolder && name.match(/(\d+)$/)) {
		return name.replace(/(\d+)$/, (match: string, ...groups: any[]) => { return String(parseInt(groups[0]) + 1); });
	}

	// file/folder=>file.1/folder.1
	return strings.format('{0}.1', name);
}

// Global Compare with
export class GlobalCompareResourcesAction extends Action {

	public static readonly ID = 'workbench.files.action.compareFileWith';
	public static readonly LABEL = nls.localize('globalCompareFile', "Compare Active File With...");

	constructor(
		id: string,
		label: string,
		@IQuickOpenService private quickOpenService: IQuickOpenService,
		@IWorkbenchEditorService private editorService: IWorkbenchEditorService,
		@INotificationService private notificationService: INotificationService,
		@IEditorGroupService private editorGroupService: IEditorGroupService
	) {
		super(id, label);
	}

	public run(): TPromise<any> {
		const activeInput = this.editorService.getActiveEditorInput();
		const activeResource = activeInput ? activeInput.getResource() : void 0;
		if (activeResource) {

			// Compare with next editor that opens
			const unbind = once(this.editorGroupService.onEditorOpening)(e => {
				const resource = e.input.getResource();
				if (resource) {
					e.prevent(() => {
						return this.editorService.openEditor({
							leftResource: activeResource,
							rightResource: resource
						});
					});
				}
			});

			// Bring up quick open
			this.quickOpenService.show('', { autoFocus: { autoFocusSecondEntry: true } }).then(() => {
				unbind.dispose(); // make sure to unbind if quick open is closing
			});
		} else {
			this.notificationService.info(nls.localize('openFileToCompare', "Open a file first to compare it with another file."));
		}

		return TPromise.as(true);
	}
}

// Refresh Explorer Viewer
export class RefreshViewExplorerAction extends Action {

	constructor(explorerView: ExplorerView, clazz: string) {
		super('workbench.files.action.refreshFilesExplorer', nls.localize('refresh', "Refresh"), clazz, true, (context: any) => explorerView.refresh());
	}
}

export abstract class BaseSaveAllAction extends BaseErrorReportingAction {
	private toDispose: IDisposable[];
	private lastIsDirty: boolean;

	constructor(
		id: string,
		label: string,
		@ITextFileService private textFileService: ITextFileService,
		@IUntitledEditorService private untitledEditorService: IUntitledEditorService,
		@ICommandService protected commandService: ICommandService,
		@INotificationService notificationService: INotificationService,
	) {
		super(id, label, notificationService);

		this.toDispose = [];
		this.lastIsDirty = this.textFileService.isDirty();
		this.enabled = this.lastIsDirty;

		this.registerListeners();
	}

	protected abstract includeUntitled(): boolean;
	protected abstract doRun(context: any): TPromise<any>;

	private registerListeners(): void {

		// listen to files being changed locally
		this.toDispose.push(this.textFileService.models.onModelsDirty(e => this.updateEnablement(true)));
		this.toDispose.push(this.textFileService.models.onModelsSaved(e => this.updateEnablement(false)));
		this.toDispose.push(this.textFileService.models.onModelsReverted(e => this.updateEnablement(false)));
		this.toDispose.push(this.textFileService.models.onModelsSaveError(e => this.updateEnablement(true)));

		if (this.includeUntitled()) {
			this.toDispose.push(this.untitledEditorService.onDidChangeDirty(resource => this.updateEnablement(this.untitledEditorService.isDirty(resource))));
		}
	}

	private updateEnablement(isDirty: boolean): void {
		if (this.lastIsDirty !== isDirty) {
			this.enabled = this.textFileService.isDirty();
			this.lastIsDirty = this.enabled;
		}
	}

	public run(context?: any): TPromise<boolean> {
		return this.doRun(context).then(() => true, error => {
			this.onError(error);
			return null;
		});
	}

	public dispose(): void {
		this.toDispose = dispose(this.toDispose);

		super.dispose();
	}
}

export class SaveAllAction extends BaseSaveAllAction {

	public static readonly ID = 'workbench.action.files.saveAll';
	public static readonly LABEL = SAVE_ALL_LABEL;

	public get class(): string {
		return 'explorer-action save-all';
	}

	protected doRun(context: any): TPromise<any> {
		return this.commandService.executeCommand(SAVE_ALL_COMMAND_ID);
	}

	protected includeUntitled(): boolean {
		return true;
	}
}

export class SaveAllInGroupAction extends BaseSaveAllAction {

	public static readonly ID = 'workbench.files.action.saveAllInGroup';
	public static readonly LABEL = nls.localize('saveAllInGroup', "Save All in Group");

	public get class(): string {
		return 'explorer-action save-all';
	}

	protected doRun(context: any): TPromise<any> {
		return this.commandService.executeCommand(SAVE_ALL_IN_GROUP_COMMAND_ID);
	}

	protected includeUntitled(): boolean {
		return true;
	}
}

export class FocusOpenEditorsView extends Action {

	public static readonly ID = 'workbench.files.action.focusOpenEditorsView';
	public static readonly LABEL = nls.localize({ key: 'focusOpenEditors', comment: ['Open is an adjective'] }, "Focus on Open Editors View");

	constructor(
		id: string,
		label: string,
		@IViewletService private viewletService: IViewletService
	) {
		super(id, label);
	}

	public run(): TPromise<any> {
		return this.viewletService.openViewlet(VIEWLET_ID, true).then((viewlet: ExplorerViewlet) => {
			const openEditorsView = viewlet.getOpenEditorsView();
			if (openEditorsView) {
				openEditorsView.setExpanded(true);
				openEditorsView.getList().domFocus();
			}
		});
	}
}

export class FocusFilesExplorer extends Action {

	public static readonly ID = 'workbench.files.action.focusFilesExplorer';
	public static readonly LABEL = nls.localize('focusFilesExplorer', "Focus on Files Explorer");

	constructor(
		id: string,
		label: string,
		@IViewletService private viewletService: IViewletService
	) {
		super(id, label);
	}

	public run(): TPromise<any> {
		return this.viewletService.openViewlet(VIEWLET_ID, true).then((viewlet: ExplorerViewlet) => {
			const view = viewlet.getExplorerView();
			if (view) {
				view.setExpanded(true);
				view.getViewer().domFocus();
			}
		});
	}
}

export class ShowActiveFileInExplorer extends Action {

	public static readonly ID = 'workbench.files.action.showActiveFileInExplorer';
	public static readonly LABEL = nls.localize('showInExplorer', "Reveal Active File in Side Bar");

	constructor(
		id: string,
		label: string,
		@IWorkbenchEditorService private editorService: IWorkbenchEditorService,
		@INotificationService private notificationService: INotificationService,
		@ICommandService private commandService: ICommandService
	) {
		super(id, label);
	}

	public run(): TPromise<any> {
		const resource = toResource(this.editorService.getActiveEditorInput(), { supportSideBySide: true });
		if (resource) {
			this.commandService.executeCommand(REVEAL_IN_EXPLORER_COMMAND_ID, resource);
		} else {
			this.notificationService.info(nls.localize('openFileToShow', "Open a file first to show it in the explorer"));
		}

		return TPromise.as(true);
	}
}

export class CollapseExplorerView extends Action {

	public static readonly ID = 'workbench.files.action.collapseExplorerFolders';
	public static readonly LABEL = nls.localize('collapseExplorerFolders', "Collapse Folders in Explorer");

	constructor(
		id: string,
		label: string,
		@IViewletService private viewletService: IViewletService
	) {
		super(id, label);
	}

	public run(): TPromise<any> {
		return this.viewletService.openViewlet(VIEWLET_ID, true).then((viewlet: ExplorerViewlet) => {
			const explorerView = viewlet.getExplorerView();
			if (explorerView) {
				const viewer = explorerView.getViewer();
				if (viewer) {
					const action = new CollapseAction(viewer, true, null);
					action.run().done();
					action.dispose();
				}
			}
		});
	}
}

export class RefreshExplorerView extends Action {

	public static readonly ID = 'workbench.files.action.refreshFilesExplorer';
	public static readonly LABEL = nls.localize('refreshExplorer', "Refresh Explorer");

	constructor(
		id: string,
		label: string,
		@IViewletService private viewletService: IViewletService
	) {
		super(id, label);
	}

	public run(): TPromise<any> {
		return this.viewletService.openViewlet(VIEWLET_ID, true).then((viewlet: ExplorerViewlet) => {
			const explorerView = viewlet.getExplorerView();
			if (explorerView) {
				explorerView.refresh();
			}
		});
	}
}

export class ShowOpenedFileInNewWindow extends Action {

	public static readonly ID = 'workbench.action.files.showOpenedFileInNewWindow';
	public static readonly LABEL = nls.localize('openFileInNewWindow', "Open Active File in New Window");

	constructor(
		id: string,
		label: string,
		@IWindowsService private windowsService: IWindowsService,
		@IWorkbenchEditorService private editorService: IWorkbenchEditorService,
		@INotificationService private notificationService: INotificationService,
	) {
		super(id, label);
	}

	public run(): TPromise<any> {
		const fileResource = toResource(this.editorService.getActiveEditorInput(), { supportSideBySide: true, filter: Schemas.file /* todo@remote */ });
		if (fileResource) {
			this.windowsService.openWindow([fileResource.fsPath], { forceNewWindow: true, forceOpenWorkspaceAsFile: true });
		} else {
			this.notificationService.info(nls.localize('openFileToShowInNewWindow', "Open a file first to open in new window"));
		}

		return TPromise.as(true);
	}
}

export class CopyPathAction extends Action {

	public static readonly LABEL = nls.localize('copyPath', "Copy Path");

	constructor(
		private resource: URI,
		@ICommandService private commandService: ICommandService
	) {
		super('copyFilePath', CopyPathAction.LABEL);

		this.order = 140;
	}

	public run(): TPromise<any> {
		return this.commandService.executeCommand(COPY_PATH_COMMAND_ID, this.resource);
	}
}


export function validateFileName(parent: ExplorerItem, name: string, allowOverwriting: boolean = false): string {

	// Produce a well formed file name
	name = getWellFormedFileName(name);

	// Name not provided
	if (!name || name.length === 0 || /^\s+$/.test(name)) {
		return nls.localize('emptyFileNameError', "A file or folder name must be provided.");
	}

	const names: string[] = name.split(/[\\/]/).filter(part => !!part);
	const analyzedPath = analyzePath(parent, names);

	// Do not allow to overwrite existing file
	if (!allowOverwriting && analyzedPath.fullPathAlreadyExists) {
		return nls.localize('fileNameExistsError', "A file or folder **{0}** already exists at this location. Please choose a different name.", name);
	}

	// A file must always be a leaf
	if (analyzedPath.lastExistingPathSegment.isFile) {
		return nls.localize('fileUsedAsFolderError', "**{0}** is a file and cannot have any descendants.", analyzedPath.lastExistingPathSegment.name);
	}

	// Invalid File name
	if (names.some((folderName) => !paths.isValidBasename(folderName))) {
		return nls.localize('invalidFileNameError', "The name **{0}** is not valid as a file or folder name. Please choose a different name.", trimLongName(name));
	}

	// Max length restriction (on Windows)
	if (isWindows) {
		const fullPathLength = name.length + parent.resource.fsPath.length + 1 /* path segment */;
		if (fullPathLength > 255) {
			return nls.localize('filePathTooLongError', "The name **{0}** results in a path that is too long. Please choose a shorter name.", trimLongName(name));
		}
	}

	return null;
}

function analyzePath(parent: ExplorerItem, pathNames: string[]): { fullPathAlreadyExists: boolean; lastExistingPathSegment: { isFile: boolean; name: string; } } {
	let lastExistingPathSegment = { isFile: false, name: '' };

	for (const name of pathNames) {
		const { exists, child } = alreadyExists(parent, name);

		if (exists) {
			lastExistingPathSegment = { isFile: !child.isDirectory, name };
			parent = child;
		} else {
			return { fullPathAlreadyExists: false, lastExistingPathSegment };
		}
	}

	return { fullPathAlreadyExists: true, lastExistingPathSegment };
}


function alreadyExists(parent: ExplorerItem, name: string): { exists: boolean, child: ExplorerItem | undefined } {
	let duplicateChild: ExplorerItem;

	if (parent && parent.isDirectory) {
		duplicateChild = parent.getChild(name);
		return { exists: !!duplicateChild, child: duplicateChild };
	}

	return { exists: false, child: undefined };
}

function trimLongName(name: string): string {
	if (name && name.length > 255) {
		return `${name.substr(0, 255)}...`;
	}

	return name;
}

export function getWellFormedFileName(filename: string): string {
	if (!filename) {
		return filename;
	}

	// Trim tabs
	filename = strings.trim(filename, '\t');

	// Remove trailing dots, slashes, and spaces
	filename = strings.rtrim(filename, '.');
	filename = strings.rtrim(filename, ' ');
	filename = strings.rtrim(filename, '/');
	filename = strings.rtrim(filename, '\\');

	return filename;
}

export class CompareWithClipboardAction extends Action {

	public static readonly ID = 'workbench.files.action.compareWithClipboard';
	public static readonly LABEL = nls.localize('compareWithClipboard', "Compare Active File with Clipboard");

	private static readonly SCHEME = 'clipboardCompare';

	private registrationDisposal: IDisposable;

	constructor(
		id: string,
		label: string,
		@IWorkbenchEditorService private editorService: IWorkbenchEditorService,
		@IInstantiationService private instantiationService: IInstantiationService,
		@ITextModelService private textModelService: ITextModelService,
		@IFileService private fileService: IFileService
	) {
		super(id, label);

		this.enabled = true;
	}

	public run(): TPromise<any> {
		const resource: URI = toResource(this.editorService.getActiveEditorInput(), { supportSideBySide: true });
		if (resource && (this.fileService.canHandleResource(resource) || resource.scheme === Schemas.untitled)) {
			if (!this.registrationDisposal) {
				const provider = this.instantiationService.createInstance(ClipboardContentProvider);
				this.registrationDisposal = this.textModelService.registerTextModelContentProvider(CompareWithClipboardAction.SCHEME, provider);
			}

			const name = paths.basename(resource.fsPath);
			const editorLabel = nls.localize('clipboardComparisonLabel', "Clipboard ↔ {0}", name);

			const cleanUp = () => {
				this.registrationDisposal = dispose(this.registrationDisposal);
			};

			return always(this.editorService.openEditor({ leftResource: URI.from({ scheme: CompareWithClipboardAction.SCHEME, path: resource.fsPath }), rightResource: resource, label: editorLabel }), cleanUp);
		}

		return TPromise.as(true);
	}

	public dispose(): void {
		super.dispose();

		this.registrationDisposal = dispose(this.registrationDisposal);
	}
}

class ClipboardContentProvider implements ITextModelContentProvider {
	constructor(
		@IClipboardService private clipboardService: IClipboardService,
		@IModeService private modeService: IModeService,
		@IModelService private modelService: IModelService
	) { }

	provideTextContent(resource: URI): TPromise<ITextModel> {
		const model = this.modelService.createModel(this.clipboardService.readText(), this.modeService.getOrCreateMode('text/plain'), resource);

		return TPromise.as(model);
	}
}

// Diagnostics support
let diag: (...args: any[]) => void;
if (!diag) {
	diag = diagnostics.register('FileActionsDiagnostics', function (...args: any[]) {
		console.log(args[1] + ' - ' + args[0] + ' (time: ' + args[2].getTime() + ' [' + args[2].toUTCString() + '])');
	});
}

interface IExplorerContext {
	viewletState: IFileViewletState;
	stat: ExplorerItem;
	selection: ExplorerItem[];
}

function getContext(listWidget: ListWidget, viewletService: IViewletService): IExplorerContext {
	// These commands can only be triggered when explorer viewlet is visible so get it using the active viewlet
	const tree = <ITree>listWidget;
	const stat = tree.getFocus();
	const selection = tree.getSelection();

	// Only respect the selection if user clicked inside it (focus belongs to it)
	return { stat, selection: selection && selection.indexOf(stat) >= 0 ? selection : [], viewletState: (<ExplorerViewlet>viewletService.getActiveViewlet()).getViewletState() };
}

// TODO@isidor these commands are calling into actions due to the complex inheritance action structure.
// It should be the other way around, that actions call into commands.
function openExplorerAndRunAction(accessor: ServicesAccessor, constructor: IConstructorSignature2<ITree, ExplorerItem, Action>): TPromise<any> {
	const instantationService = accessor.get(IInstantiationService);
	const listService = accessor.get(IListService);
	const viewletService = accessor.get(IViewletService);
	const activeViewlet = viewletService.getActiveViewlet();
	let explorerPromise = TPromise.as(activeViewlet);
	if (!activeViewlet || activeViewlet.getId() !== VIEWLET_ID) {
		explorerPromise = viewletService.openViewlet(VIEWLET_ID, true);
	}

	return explorerPromise.then((explorer: ExplorerViewlet) => {
		const explorerView = explorer.getExplorerView();
		if (explorerView && explorerView.isVisible() && explorerView.isExpanded()) {
			explorerView.focus();
			const explorerContext = getContext(listService.lastFocusedList, viewletService);
			const action = instantationService.createInstance(constructor, listService.lastFocusedList, explorerContext.stat);

			return action.run(explorerContext);
		}

		return undefined;
	});
}

CommandsRegistry.registerCommand({
	id: NEW_FILE_COMMAND_ID,
	handler: (accessor) => {
		return openExplorerAndRunAction(accessor, NewFileAction);
	}
});

CommandsRegistry.registerCommand({
	id: NEW_FOLDER_COMMAND_ID,
	handler: (accessor) => {
		return openExplorerAndRunAction(accessor, NewFolderAction);
	}
});

export const renameHandler = (accessor: ServicesAccessor) => {
	const instantationService = accessor.get(IInstantiationService);
	const listService = accessor.get(IListService);
	const explorerContext = getContext(listService.lastFocusedList, accessor.get(IViewletService));

	const renameAction = instantationService.createInstance(TriggerRenameFileAction, listService.lastFocusedList, explorerContext.stat);
	return renameAction.run(explorerContext);
};

export const moveFileToTrashHandler = (accessor: ServicesAccessor) => {
	const instantationService = accessor.get(IInstantiationService);
	const listService = accessor.get(IListService);
	const explorerContext = getContext(listService.lastFocusedList, accessor.get(IViewletService));
	const stats = explorerContext.selection.length > 1 ? explorerContext.selection : [explorerContext.stat];

	const moveFileToTrashAction = instantationService.createInstance(BaseDeleteFileAction, listService.lastFocusedList, stats, true);
	return moveFileToTrashAction.run();
};

export const deleteFileHandler = (accessor: ServicesAccessor) => {
	const instantationService = accessor.get(IInstantiationService);
	const listService = accessor.get(IListService);
	const explorerContext = getContext(listService.lastFocusedList, accessor.get(IViewletService));
	const stats = explorerContext.selection.length > 1 ? explorerContext.selection : [explorerContext.stat];

	const deleteFileAction = instantationService.createInstance(BaseDeleteFileAction, listService.lastFocusedList, stats, false);
	return deleteFileAction.run();
};

export const copyFileHandler = (accessor: ServicesAccessor) => {
	const instantationService = accessor.get(IInstantiationService);
	const listService = accessor.get(IListService);
	const explorerContext = getContext(listService.lastFocusedList, accessor.get(IViewletService));
	const stats = explorerContext.selection.length > 1 ? explorerContext.selection : [explorerContext.stat];

	const copyFileAction = instantationService.createInstance(CopyFileAction, listService.lastFocusedList, stats);
	return copyFileAction.run();
};

export const pasteFileHandler = (accessor: ServicesAccessor) => {
	const instantationService = accessor.get(IInstantiationService);
	const listService = accessor.get(IListService);
	const clipboardService = accessor.get(IClipboardService);
	const explorerContext = getContext(listService.lastFocusedList, accessor.get(IViewletService));

	return TPromise.join(resources.distinctParents(clipboardService.readFiles(), r => r).map(toCopy => {
		const pasteFileAction = instantationService.createInstance(PasteFileAction, listService.lastFocusedList, explorerContext.stat);
		return pasteFileAction.run(toCopy);
	}));
};<|MERGE_RESOLUTION|>--- conflicted
+++ resolved
@@ -160,8 +160,7 @@
 		this._updateEnablement();
 	}
 
-<<<<<<< HEAD
-	public validateFileName(parent: ExplorerItem, name: string): string {
+	public validateFileName(name: string): string {
 		const names: string[] = name.split(/[\\/]/).filter(part => !!part);
 		if (names.length > 1) {	// error only occurs on multi-path
 			const comparer = isLinux ? strings.compare : strings.compareIgnoreCase;
@@ -170,10 +169,6 @@
 			}
 		}
 
-=======
-
-	public validateFileName(name: string): string {
->>>>>>> 1e8cd162
 		return this.renameAction.validateFileName(this.element.parent, name);
 	}
 
