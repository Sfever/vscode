--- conflicted
+++ resolved
@@ -8,13 +8,9 @@
   "license": "MIT",
   "aiKey": "0c6ae279ed8443289764825290e4f9e2-1a736e7c-1324-4338-be46-fc2a58ae4d14-7255",
   "enabledApiProposals": [
-<<<<<<< HEAD
     "workspaceTrust",
     "multiDocumentHighlightProvider"
-=======
     "mappedEditsProvider",
-    "workspaceTrust"
->>>>>>> da5ab296
   ],
   "capabilities": {
     "virtualWorkspaces": {
